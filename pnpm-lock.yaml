lockfileVersion: '9.0'

settings:
  autoInstallPeers: true
  excludeLinksFromLockfile: false

overrides:
  braces@<2.3.1: '>=2.3.1'
  braces@<3.0.3: '>=3.0.3'
  esbuild@<=0.24.2: '>=0.25.0'
  micromatch@<4.0.8: '>=4.0.8'

importers:

  .:
    devDependencies:
      '@anolilab/semantic-release-pnpm':
        specifier: ^2.0.3
        version: 2.0.5(@types/node@24.9.2)(yaml@2.8.1)
      '@dfinity/ic-management':
        specifier: ^7.1.3
        version: 7.1.3(@dfinity/agent@3.4.1(@dfinity/candid@3.4.1(@dfinity/principal@3.4.1))(@dfinity/principal@3.4.1)(@noble/hashes@1.8.0))(@dfinity/candid@3.4.1(@dfinity/principal@3.4.1))(@dfinity/principal@3.4.1)(@dfinity/utils@3.2.0(@dfinity/agent@3.4.1(@dfinity/candid@3.4.1(@dfinity/principal@3.4.1))(@dfinity/principal@3.4.1)(@noble/hashes@1.8.0))(@dfinity/candid@3.4.1(@dfinity/principal@3.4.1))(@dfinity/principal@3.4.1))
      '@dfinity/pic':
        specifier: ^0.16.1
        version: 0.16.1(@noble/curves@1.9.7)(@noble/hashes@1.8.0)
      '@dfinity/utils':
        specifier: ^3.2.0
        version: 3.2.0(@dfinity/agent@3.4.1(@dfinity/candid@3.4.1(@dfinity/principal@3.4.1))(@dfinity/principal@3.4.1)(@noble/hashes@1.8.0))(@dfinity/candid@3.4.1(@dfinity/principal@3.4.1))(@dfinity/principal@3.4.1)
      '@faker-js/faker':
        specifier: ^10.0.0
        version: 10.1.0
      '@icp-sdk/core':
        specifier: ^4.0.1
        version: 4.2.1(@dfinity/agent@3.4.1(@dfinity/candid@3.4.1(@dfinity/principal@3.4.1))(@dfinity/principal@3.4.1)(@noble/hashes@1.8.0))(@dfinity/candid@3.4.1(@dfinity/principal@3.4.1))(@dfinity/identity-secp256k1@3.4.1(@dfinity/candid@3.4.1(@dfinity/principal@3.4.1))(@dfinity/principal@3.4.1)(@noble/curves@1.9.7)(@noble/hashes@1.8.0))(@dfinity/identity@3.4.1(@dfinity/agent@3.4.1(@dfinity/candid@3.4.1(@dfinity/principal@3.4.1))(@dfinity/principal@3.4.1)(@noble/hashes@1.8.0))(@dfinity/candid@3.4.1(@dfinity/principal@3.4.1))(@dfinity/principal@3.4.1)(@noble/curves@1.9.7)(@noble/hashes@1.8.0))(@dfinity/principal@3.4.1)
      '@semantic-release/commit-analyzer':
        specifier: ^13.0.1
        version: 13.0.1(semantic-release@24.2.9(typescript@5.9.3))
      '@semantic-release/github':
        specifier: ^11.0.4
        version: 11.0.6(semantic-release@24.2.9(typescript@5.9.3))
      '@semantic-release/npm':
        specifier: ^12.0.2
        version: 12.0.2(semantic-release@24.2.9(typescript@5.9.3))
      '@semantic-release/release-notes-generator':
        specifier: ^14.0.3
        version: 14.1.0(semantic-release@24.2.9(typescript@5.9.3))
      cross-fetch:
        specifier: ^4.1.0
        version: 4.1.0
      jose:
        specifier: ^6.0.12
        version: 6.1.0
      pem-file:
        specifier: ^1.0.1
        version: 1.0.1
      prettier:
        specifier: ^3.6.2
        version: 3.6.2
      semantic-release:
        specifier: ^24.2.7
        version: 24.2.9(typescript@5.9.3)
      semantic-release-monorepo:
        specifier: ^8.0.2
        version: 8.0.2(semantic-release@24.2.9(typescript@5.9.3))
      tsx:
        specifier: ^4.20.4
        version: 4.20.6
      typescript:
        specifier: ^5.8.3
        version: 5.9.3
      vitest:
        specifier: ^3.2.4
        version: 3.2.4(@types/debug@4.1.12)(@types/node@24.9.2)(lightningcss@1.30.2)
      zx:
        specifier: ^8.8.1
        version: 8.8.5

  packages/apps/app-store-cli:
    dependencies:
      '@dfinity/ledger-icrc':
        specifier: ^4.1.2
        version: 4.1.2(@dfinity/agent@3.4.1(@dfinity/candid@3.4.1(@dfinity/principal@3.4.1))(@dfinity/principal@3.4.1)(@noble/hashes@1.8.0))(@dfinity/candid@3.4.1(@dfinity/principal@3.4.1))(@dfinity/principal@3.4.1)(@dfinity/utils@3.2.0(@dfinity/agent@3.4.1(@dfinity/candid@3.4.1(@dfinity/principal@3.4.1))(@dfinity/principal@3.4.1)(@noble/hashes@1.8.0))(@dfinity/candid@3.4.1(@dfinity/principal@3.4.1))(@dfinity/principal@3.4.1))
      '@dfinity/utils':
        specifier: ^3.2.0
        version: 3.2.0(@dfinity/agent@3.4.1(@dfinity/candid@3.4.1(@dfinity/principal@3.4.1))(@dfinity/principal@3.4.1)(@noble/hashes@1.8.0))(@dfinity/candid@3.4.1(@dfinity/principal@3.4.1))(@dfinity/principal@3.4.1)
      '@icp-sdk/core':
        specifier: ^4.0.1
        version: 4.2.1(@dfinity/agent@3.4.1(@dfinity/candid@3.4.1(@dfinity/principal@3.4.1))(@dfinity/principal@3.4.1)(@noble/hashes@1.8.0))(@dfinity/candid@3.4.1(@dfinity/principal@3.4.1))(@dfinity/identity-secp256k1@3.4.1(@dfinity/candid@3.4.1(@dfinity/principal@3.4.1))(@dfinity/principal@3.4.1)(@noble/curves@1.9.7)(@noble/hashes@1.8.0))(@dfinity/identity@3.4.1(@dfinity/agent@3.4.1(@dfinity/candid@3.4.1(@dfinity/principal@3.4.1))(@dfinity/principal@3.4.1)(@noble/hashes@1.8.0))(@dfinity/candid@3.4.1(@dfinity/principal@3.4.1))(@dfinity/principal@3.4.1)(@noble/curves@1.9.7)(@noble/hashes@1.8.0))(@dfinity/principal@3.4.1)
      '@prometheus-protocol/declarations':
        specifier: workspace:*
        version: link:../../declarations
      '@prometheus-protocol/ic-js':
        specifier: workspace:*
        version: link:../../libs/ic-js
      commander:
        specifier: ^12.1.0
        version: 12.1.0
      js-yaml:
        specifier: ^4.1.0
        version: 4.1.0
      pem-file:
        specifier: ^1.0.1
        version: 1.0.1
      prompts:
        specifier: ^2.4.2
        version: 2.4.2
    devDependencies:
      '@types/js-yaml':
        specifier: ^4.0.9
        version: 4.0.9
      '@types/node':
        specifier: ^20.12.12
        version: 20.19.24
      '@types/prompts':
        specifier: ^2.4.9
        version: 2.4.9
      console-table-printer:
        specifier: ^2.14.6
        version: 2.15.0
      esbuild:
        specifier: ^0.25.9
        version: 0.25.12
      tsx:
        specifier: ^4.10.5
        version: 4.20.6
      typescript:
        specifier: ^5.4.5
        version: 5.9.3
      vitest:
        specifier: ^3.2.4
        version: 3.2.4(@types/debug@4.1.12)(@types/node@20.19.24)(lightningcss@1.30.2)

  packages/apps/app-store-ui:
    dependencies:
      '@dfinity/agent':
        specifier: ^3.4.1
        version: 3.4.1(@dfinity/candid@3.4.1(@dfinity/principal@3.4.1))(@dfinity/principal@3.4.1)(@noble/hashes@1.8.0)
      '@dfinity/auth-client':
        specifier: ^3.4.1
        version: 3.4.1(@dfinity/agent@3.4.1(@dfinity/candid@3.4.1(@dfinity/principal@3.4.1))(@dfinity/principal@3.4.1)(@noble/hashes@1.8.0))(@dfinity/identity@3.4.1(@dfinity/agent@3.4.1(@dfinity/candid@3.4.1(@dfinity/principal@3.4.1))(@dfinity/principal@3.4.1)(@noble/hashes@1.8.0))(@dfinity/candid@3.4.1(@dfinity/principal@3.4.1))(@dfinity/principal@3.4.1)(@noble/curves@1.9.7)(@noble/hashes@1.8.0))(@dfinity/principal@3.4.1)
      '@dfinity/candid':
        specifier: ^3.4.1
        version: 3.4.1(@dfinity/principal@3.4.1)
      '@dfinity/identity':
        specifier: ^3.4.1
        version: 3.4.1(@dfinity/agent@3.4.1(@dfinity/candid@3.4.1(@dfinity/principal@3.4.1))(@dfinity/principal@3.4.1)(@noble/hashes@1.8.0))(@dfinity/candid@3.4.1(@dfinity/principal@3.4.1))(@dfinity/principal@3.4.1)(@noble/curves@1.9.7)(@noble/hashes@1.8.0)
      '@dfinity/ledger-icrc':
        specifier: ^4.1.2
        version: 4.1.2(@dfinity/agent@3.4.1(@dfinity/candid@3.4.1(@dfinity/principal@3.4.1))(@dfinity/principal@3.4.1)(@noble/hashes@1.8.0))(@dfinity/candid@3.4.1(@dfinity/principal@3.4.1))(@dfinity/principal@3.4.1)(@dfinity/utils@3.2.0(@dfinity/agent@3.4.1(@dfinity/candid@3.4.1(@dfinity/principal@3.4.1))(@dfinity/principal@3.4.1)(@noble/hashes@1.8.0))(@dfinity/candid@3.4.1(@dfinity/principal@3.4.1))(@dfinity/principal@3.4.1))
      '@dfinity/principal':
        specifier: ^3.4.1
        version: 3.4.1
      '@dfinity/utils':
        specifier: ^3.2.0
        version: 3.2.0(@dfinity/agent@3.4.1(@dfinity/candid@3.4.1(@dfinity/principal@3.4.1))(@dfinity/principal@3.4.1)(@noble/hashes@1.8.0))(@dfinity/candid@3.4.1(@dfinity/principal@3.4.1))(@dfinity/principal@3.4.1)
      '@hookform/resolvers':
        specifier: ^5.1.1
        version: 5.2.2(react-hook-form@7.66.0(react@19.2.0))
      '@icp-sdk/core':
        specifier: ^4.0.1
        version: 4.2.1(@dfinity/agent@3.4.1(@dfinity/candid@3.4.1(@dfinity/principal@3.4.1))(@dfinity/principal@3.4.1)(@noble/hashes@1.8.0))(@dfinity/candid@3.4.1(@dfinity/principal@3.4.1))(@dfinity/identity-secp256k1@3.4.1(@dfinity/candid@3.4.1(@dfinity/principal@3.4.1))(@dfinity/principal@3.4.1)(@noble/curves@1.9.7)(@noble/hashes@1.8.0))(@dfinity/identity@3.4.1(@dfinity/agent@3.4.1(@dfinity/candid@3.4.1(@dfinity/principal@3.4.1))(@dfinity/principal@3.4.1)(@noble/hashes@1.8.0))(@dfinity/candid@3.4.1(@dfinity/principal@3.4.1))(@dfinity/principal@3.4.1)(@noble/curves@1.9.7)(@noble/hashes@1.8.0))(@dfinity/principal@3.4.1)
      '@prometheus-protocol/declarations':
        specifier: workspace:*
        version: link:../../declarations
      '@prometheus-protocol/ic-js':
        specifier: workspace:*
        version: link:../../libs/ic-js
      '@radix-ui/react-accordion':
        specifier: ^1.2.12
        version: 1.2.12(@types/react-dom@19.2.2(@types/react@19.2.2))(@types/react@19.2.2)(react-dom@19.2.0(react@19.2.0))(react@19.2.0)
      '@radix-ui/react-alert-dialog':
        specifier: ^1.1.14
        version: 1.1.15(@types/react-dom@19.2.2(@types/react@19.2.2))(@types/react@19.2.2)(react-dom@19.2.0(react@19.2.0))(react@19.2.0)
      '@radix-ui/react-checkbox':
        specifier: ^1.3.3
        version: 1.3.3(@types/react-dom@19.2.2(@types/react@19.2.2))(@types/react@19.2.2)(react-dom@19.2.0(react@19.2.0))(react@19.2.0)
      '@radix-ui/react-collapsible':
        specifier: ^1.1.12
        version: 1.1.12(@types/react-dom@19.2.2(@types/react@19.2.2))(@types/react@19.2.2)(react-dom@19.2.0(react@19.2.0))(react@19.2.0)
      '@radix-ui/react-dialog':
        specifier: ^1.1.15
        version: 1.1.15(@types/react-dom@19.2.2(@types/react@19.2.2))(@types/react@19.2.2)(react-dom@19.2.0(react@19.2.0))(react@19.2.0)
      '@radix-ui/react-dropdown-menu':
        specifier: ^2.1.16
        version: 2.1.16(@types/react-dom@19.2.2(@types/react@19.2.2))(@types/react@19.2.2)(react-dom@19.2.0(react@19.2.0))(react@19.2.0)
      '@radix-ui/react-label':
        specifier: ^2.1.7
        version: 2.1.7(@types/react-dom@19.2.2(@types/react@19.2.2))(@types/react@19.2.2)(react-dom@19.2.0(react@19.2.0))(react@19.2.0)
      '@radix-ui/react-navigation-menu':
        specifier: ^1.2.14
        version: 1.2.14(@types/react-dom@19.2.2(@types/react@19.2.2))(@types/react@19.2.2)(react-dom@19.2.0(react@19.2.0))(react@19.2.0)
      '@radix-ui/react-popover':
        specifier: ^1.1.15
        version: 1.1.15(@types/react-dom@19.2.2(@types/react@19.2.2))(@types/react@19.2.2)(react-dom@19.2.0(react@19.2.0))(react@19.2.0)
      '@radix-ui/react-radio-group':
        specifier: ^1.3.8
        version: 1.3.8(@types/react-dom@19.2.2(@types/react@19.2.2))(@types/react@19.2.2)(react-dom@19.2.0(react@19.2.0))(react@19.2.0)
      '@radix-ui/react-select':
        specifier: ^2.2.5
        version: 2.2.6(@types/react-dom@19.2.2(@types/react@19.2.2))(@types/react@19.2.2)(react-dom@19.2.0(react@19.2.0))(react@19.2.0)
      '@radix-ui/react-separator':
        specifier: ^1.1.7
        version: 1.1.7(@types/react-dom@19.2.2(@types/react@19.2.2))(@types/react@19.2.2)(react-dom@19.2.0(react@19.2.0))(react@19.2.0)
      '@radix-ui/react-slot':
        specifier: ^1.2.3
        version: 1.2.3(@types/react@19.2.2)(react@19.2.0)
      '@radix-ui/react-tabs':
        specifier: ^1.1.13
        version: 1.1.13(@types/react-dom@19.2.2(@types/react@19.2.2))(@types/react@19.2.2)(react-dom@19.2.0(react@19.2.0))(react@19.2.0)
      '@radix-ui/react-tooltip':
        specifier: ^1.2.8
        version: 1.2.8(@types/react-dom@19.2.2(@types/react@19.2.2))(@types/react@19.2.2)(react-dom@19.2.0(react@19.2.0))(react@19.2.0)
      '@tailwindcss/postcss':
        specifier: ^4.1.11
        version: 4.1.16
      '@tanstack/react-query':
        specifier: ^5.83.0
        version: 5.90.6(react@19.2.0)
      class-variance-authority:
        specifier: ^0.7.1
        version: 0.7.1
      clsx:
        specifier: ^2.1.1
        version: 2.1.1
      cmdk:
        specifier: ^1.1.1
        version: 1.1.1(@types/react-dom@19.2.2(@types/react@19.2.2))(@types/react@19.2.2)(react-dom@19.2.0(react@19.2.0))(react@19.2.0)
      cross-fetch:
        specifier: ^4.1.0
        version: 4.1.0
      embla-carousel-autoplay:
        specifier: ^8.6.0
        version: 8.6.0(embla-carousel@8.6.0)
      embla-carousel-react:
        specifier: ^8.6.0
        version: 8.6.0(react@19.2.0)
      ic-use-internet-identity:
        specifier: ^0.6.2
        version: 0.6.2(@dfinity/agent@3.4.1(@dfinity/candid@3.4.1(@dfinity/principal@3.4.1))(@dfinity/principal@3.4.1)(@noble/hashes@1.8.0))(@dfinity/auth-client@3.4.1(@dfinity/agent@3.4.1(@dfinity/candid@3.4.1(@dfinity/principal@3.4.1))(@dfinity/principal@3.4.1)(@noble/hashes@1.8.0))(@dfinity/identity@3.4.1(@dfinity/agent@3.4.1(@dfinity/candid@3.4.1(@dfinity/principal@3.4.1))(@dfinity/principal@3.4.1)(@noble/hashes@1.8.0))(@dfinity/candid@3.4.1(@dfinity/principal@3.4.1))(@dfinity/principal@3.4.1)(@noble/curves@1.9.7)(@noble/hashes@1.8.0))(@dfinity/principal@3.4.1))(@dfinity/identity@3.4.1(@dfinity/agent@3.4.1(@dfinity/candid@3.4.1(@dfinity/principal@3.4.1))(@dfinity/principal@3.4.1)(@noble/hashes@1.8.0))(@dfinity/candid@3.4.1(@dfinity/principal@3.4.1))(@dfinity/principal@3.4.1)(@noble/curves@1.9.7)(@noble/hashes@1.8.0))(react@19.2.0)
      js-confetti:
        specifier: ^0.13.1
        version: 0.13.1
      lucide-react:
        specifier: ^0.525.0
        version: 0.525.0(react@19.2.0)
      next-themes:
        specifier: ^0.4.6
        version: 0.4.6(react-dom@19.2.0(react@19.2.0))(react@19.2.0)
      react:
        specifier: ^19.1.0
        version: 19.2.0
      react-dom:
        specifier: ^19.1.0
        version: 19.2.0(react@19.2.0)
      react-hook-form:
        specifier: ^7.60.0
        version: 7.66.0(react@19.2.0)
      react-markdown:
        specifier: ^10.1.0
        version: 10.1.0(@types/react@19.2.2)(react@19.2.0)
      react-router-dom:
        specifier: ^7.7.0
        version: 7.9.5(react-dom@19.2.0(react@19.2.0))(react@19.2.0)
      sonner:
        specifier: ^2.0.6
        version: 2.0.7(react-dom@19.2.0(react@19.2.0))(react@19.2.0)
      tailwind-merge:
        specifier: ^3.3.1
        version: 3.3.1
      tw-animate-css:
        specifier: ^1.3.5
        version: 1.4.0
      vaul:
        specifier: ^1.1.2
        version: 1.1.2(@types/react-dom@19.2.2(@types/react@19.2.2))(@types/react@19.2.2)(react-dom@19.2.0(react@19.2.0))(react@19.2.0)
      zod:
        specifier: ^4.0.5
        version: 4.1.12
    devDependencies:
      '@rollup/plugin-node-resolve':
        specifier: ^16.0.1
        version: 16.0.3(rollup@4.52.5)
      '@tailwindcss/typography':
        specifier: ^0.5.16
        version: 0.5.19(tailwindcss@4.1.16)
      '@types/node':
        specifier: ^24.0.15
        version: 24.9.2
      '@types/react':
        specifier: ^19.1.8
        version: 19.2.2
      '@types/react-dom':
        specifier: ^19.1.6
        version: 19.2.2(@types/react@19.2.2)
      '@vitejs/plugin-react':
        specifier: ^4.7.0
        version: 4.7.0(vite@5.4.21(@types/node@24.9.2)(lightningcss@1.30.2))
      autoprefixer:
        specifier: ^10.4.21
        version: 10.4.21(postcss@8.5.6)
      postcss:
        specifier: ^8.5.6
        version: 8.5.6
      tailwindcss:
        specifier: ^4.1.11
        version: 4.1.16
      vite:
        specifier: ^5.4.19
        version: 5.4.21(@types/node@24.9.2)(lightningcss@1.30.2)
      vite-plugin-copy:
        specifier: ^0.1.6
        version: 0.1.6
      vite-plugin-environment:
        specifier: ^1.1.3
        version: 1.1.3(vite@5.4.21(@types/node@24.9.2)(lightningcss@1.30.2))

  packages/apps/auth-cli:
    dependencies:
      '@dfinity/ledger-icrc':
        specifier: ^4.1.2
        version: 4.1.2(@dfinity/agent@3.4.1(@dfinity/candid@3.4.1(@dfinity/principal@3.4.1))(@dfinity/principal@3.4.1)(@noble/hashes@1.8.0))(@dfinity/candid@3.4.1(@dfinity/principal@3.4.1))(@dfinity/principal@3.4.1)(@dfinity/utils@3.2.0(@dfinity/agent@3.4.1(@dfinity/candid@3.4.1(@dfinity/principal@3.4.1))(@dfinity/principal@3.4.1)(@noble/hashes@1.8.0))(@dfinity/candid@3.4.1(@dfinity/principal@3.4.1))(@dfinity/principal@3.4.1))
      '@dfinity/utils':
        specifier: ^3.2.0
        version: 3.2.0(@dfinity/agent@3.4.1(@dfinity/candid@3.4.1(@dfinity/principal@3.4.1))(@dfinity/principal@3.4.1)(@noble/hashes@1.8.0))(@dfinity/candid@3.4.1(@dfinity/principal@3.4.1))(@dfinity/principal@3.4.1)
      '@icp-sdk/core':
        specifier: ^4.0.1
        version: 4.2.1(@dfinity/agent@3.4.1(@dfinity/candid@3.4.1(@dfinity/principal@3.4.1))(@dfinity/principal@3.4.1)(@noble/hashes@1.8.0))(@dfinity/candid@3.4.1(@dfinity/principal@3.4.1))(@dfinity/identity-secp256k1@3.4.1(@dfinity/candid@3.4.1(@dfinity/principal@3.4.1))(@dfinity/principal@3.4.1)(@noble/curves@1.9.7)(@noble/hashes@1.8.0))(@dfinity/identity@3.4.1(@dfinity/agent@3.4.1(@dfinity/candid@3.4.1(@dfinity/principal@3.4.1))(@dfinity/principal@3.4.1)(@noble/hashes@1.8.0))(@dfinity/candid@3.4.1(@dfinity/principal@3.4.1))(@dfinity/principal@3.4.1)(@noble/curves@1.9.7)(@noble/hashes@1.8.0))(@dfinity/principal@3.4.1)
      '@prometheus-protocol/declarations':
        specifier: workspace:*
        version: link:../../declarations
      '@prometheus-protocol/ic-js':
        specifier: workspace:*
        version: link:../../libs/ic-js
      commander:
        specifier: ^12.1.0
        version: 12.1.0
      js-yaml:
        specifier: ^4.1.0
        version: 4.1.0
      pem-file:
        specifier: ^1.0.1
        version: 1.0.1
      prompts:
        specifier: ^2.4.2
        version: 2.4.2
    devDependencies:
      '@types/js-yaml':
        specifier: ^4.0.9
        version: 4.0.9
      '@types/node':
        specifier: ^20.12.12
        version: 20.19.24
      '@types/prompts':
        specifier: ^2.4.9
        version: 2.4.9
      esbuild:
        specifier: ^0.25.9
        version: 0.25.12
      tsx:
        specifier: ^4.10.5
        version: 4.20.6
      typescript:
        specifier: ^5.4.5
        version: 5.9.3
      vitest:
        specifier: ^3.2.4
        version: 3.2.4(@types/debug@4.1.12)(@types/node@20.19.24)(lightningcss@1.30.2)

  packages/apps/auth-ui:
    dependencies:
      '@dfinity/agent':
        specifier: ^3.4.1
        version: 3.4.1(@dfinity/candid@3.4.1(@dfinity/principal@3.4.1))(@dfinity/principal@3.4.1)(@noble/hashes@1.8.0)
      '@dfinity/auth-client':
        specifier: ^3.4.1
        version: 3.4.1(@dfinity/agent@3.4.1(@dfinity/candid@3.4.1(@dfinity/principal@3.4.1))(@dfinity/principal@3.4.1)(@noble/hashes@1.8.0))(@dfinity/identity@3.4.1(@dfinity/agent@3.4.1(@dfinity/candid@3.4.1(@dfinity/principal@3.4.1))(@dfinity/principal@3.4.1)(@noble/hashes@1.8.0))(@dfinity/candid@3.4.1(@dfinity/principal@3.4.1))(@dfinity/principal@3.4.1)(@noble/curves@1.9.7)(@noble/hashes@1.8.0))(@dfinity/principal@3.4.1)
      '@dfinity/candid':
        specifier: ^3.4.1
        version: 3.4.1(@dfinity/principal@3.4.1)
      '@dfinity/identity':
        specifier: ^3.4.1
        version: 3.4.1(@dfinity/agent@3.4.1(@dfinity/candid@3.4.1(@dfinity/principal@3.4.1))(@dfinity/principal@3.4.1)(@noble/hashes@1.8.0))(@dfinity/candid@3.4.1(@dfinity/principal@3.4.1))(@dfinity/principal@3.4.1)(@noble/curves@1.9.7)(@noble/hashes@1.8.0)
      '@dfinity/ledger-icrc':
        specifier: ^4.1.2
        version: 4.1.2(@dfinity/agent@3.4.1(@dfinity/candid@3.4.1(@dfinity/principal@3.4.1))(@dfinity/principal@3.4.1)(@noble/hashes@1.8.0))(@dfinity/candid@3.4.1(@dfinity/principal@3.4.1))(@dfinity/principal@3.4.1)(@dfinity/utils@3.2.0(@dfinity/agent@3.4.1(@dfinity/candid@3.4.1(@dfinity/principal@3.4.1))(@dfinity/principal@3.4.1)(@noble/hashes@1.8.0))(@dfinity/candid@3.4.1(@dfinity/principal@3.4.1))(@dfinity/principal@3.4.1))
      '@dfinity/principal':
        specifier: ^3.4.1
        version: 3.4.1
      '@dfinity/utils':
        specifier: ^3.2.0
        version: 3.2.0(@dfinity/agent@3.4.1(@dfinity/candid@3.4.1(@dfinity/principal@3.4.1))(@dfinity/principal@3.4.1)(@noble/hashes@1.8.0))(@dfinity/candid@3.4.1(@dfinity/principal@3.4.1))(@dfinity/principal@3.4.1)
      '@hookform/resolvers':
        specifier: ^5.1.1
        version: 5.2.2(react-hook-form@7.66.0(react@19.2.0))
      '@icp-sdk/core':
        specifier: ^4.0.1
        version: 4.2.1(@dfinity/agent@3.4.1(@dfinity/candid@3.4.1(@dfinity/principal@3.4.1))(@dfinity/principal@3.4.1)(@noble/hashes@1.8.0))(@dfinity/candid@3.4.1(@dfinity/principal@3.4.1))(@dfinity/identity-secp256k1@3.4.1(@dfinity/candid@3.4.1(@dfinity/principal@3.4.1))(@dfinity/principal@3.4.1)(@noble/curves@1.9.7)(@noble/hashes@1.8.0))(@dfinity/identity@3.4.1(@dfinity/agent@3.4.1(@dfinity/candid@3.4.1(@dfinity/principal@3.4.1))(@dfinity/principal@3.4.1)(@noble/hashes@1.8.0))(@dfinity/candid@3.4.1(@dfinity/principal@3.4.1))(@dfinity/principal@3.4.1)(@noble/curves@1.9.7)(@noble/hashes@1.8.0))(@dfinity/principal@3.4.1)
      '@prometheus-protocol/declarations':
        specifier: workspace:*
        version: link:../../declarations
      '@prometheus-protocol/ic-js':
        specifier: workspace:*
        version: link:../../libs/ic-js
      '@radix-ui/react-alert-dialog':
        specifier: ^1.1.14
        version: 1.1.15(@types/react-dom@19.2.2(@types/react@19.2.2))(@types/react@19.2.2)(react-dom@19.2.0(react@19.2.0))(react@19.2.0)
      '@radix-ui/react-label':
        specifier: ^2.1.7
        version: 2.1.7(@types/react-dom@19.2.2(@types/react@19.2.2))(@types/react@19.2.2)(react-dom@19.2.0(react@19.2.0))(react@19.2.0)
      '@radix-ui/react-select':
        specifier: ^2.2.5
        version: 2.2.6(@types/react-dom@19.2.2(@types/react@19.2.2))(@types/react@19.2.2)(react-dom@19.2.0(react@19.2.0))(react@19.2.0)
      '@radix-ui/react-slot':
        specifier: ^1.2.3
        version: 1.2.3(@types/react@19.2.2)(react@19.2.0)
      '@tailwindcss/postcss':
        specifier: ^4.1.11
        version: 4.1.16
      '@tanstack/react-query':
        specifier: ^5.83.0
        version: 5.90.6(react@19.2.0)
      class-variance-authority:
        specifier: ^0.7.1
        version: 0.7.1
      clsx:
        specifier: ^2.1.1
        version: 2.1.1
      cross-fetch:
        specifier: ^4.1.0
        version: 4.1.0
      ic-use-internet-identity:
        specifier: ^0.6.2
        version: 0.6.2(@dfinity/agent@3.4.1(@dfinity/candid@3.4.1(@dfinity/principal@3.4.1))(@dfinity/principal@3.4.1)(@noble/hashes@1.8.0))(@dfinity/auth-client@3.4.1(@dfinity/agent@3.4.1(@dfinity/candid@3.4.1(@dfinity/principal@3.4.1))(@dfinity/principal@3.4.1)(@noble/hashes@1.8.0))(@dfinity/identity@3.4.1(@dfinity/agent@3.4.1(@dfinity/candid@3.4.1(@dfinity/principal@3.4.1))(@dfinity/principal@3.4.1)(@noble/hashes@1.8.0))(@dfinity/candid@3.4.1(@dfinity/principal@3.4.1))(@dfinity/principal@3.4.1)(@noble/curves@1.9.7)(@noble/hashes@1.8.0))(@dfinity/principal@3.4.1))(@dfinity/identity@3.4.1(@dfinity/agent@3.4.1(@dfinity/candid@3.4.1(@dfinity/principal@3.4.1))(@dfinity/principal@3.4.1)(@noble/hashes@1.8.0))(@dfinity/candid@3.4.1(@dfinity/principal@3.4.1))(@dfinity/principal@3.4.1)(@noble/curves@1.9.7)(@noble/hashes@1.8.0))(react@19.2.0)
      lucide-react:
        specifier: ^0.525.0
        version: 0.525.0(react@19.2.0)
      next-themes:
        specifier: ^0.4.6
        version: 0.4.6(react-dom@19.2.0(react@19.2.0))(react@19.2.0)
      react:
        specifier: ^19.1.0
        version: 19.2.0
      react-dom:
        specifier: ^19.1.0
        version: 19.2.0(react@19.2.0)
      react-hook-form:
        specifier: ^7.60.0
        version: 7.66.0(react@19.2.0)
      react-router-dom:
        specifier: ^7.7.0
        version: 7.9.5(react-dom@19.2.0(react@19.2.0))(react@19.2.0)
      sonner:
        specifier: ^2.0.6
        version: 2.0.7(react-dom@19.2.0(react@19.2.0))(react@19.2.0)
      tailwind-merge:
        specifier: ^3.3.1
        version: 3.3.1
      tw-animate-css:
        specifier: ^1.3.5
        version: 1.4.0
      zod:
        specifier: ^4.0.5
        version: 4.1.12
    devDependencies:
      '@rollup/plugin-node-resolve':
        specifier: ^16.0.1
        version: 16.0.3(rollup@4.52.5)
      '@types/node':
        specifier: ^24.0.15
        version: 24.9.2
      '@types/react':
        specifier: ^19.1.8
        version: 19.2.2
      '@types/react-dom':
        specifier: ^19.1.6
        version: 19.2.2(@types/react@19.2.2)
      '@vitejs/plugin-react':
        specifier: ^4.7.0
        version: 4.7.0(vite@5.4.21(@types/node@24.9.2)(lightningcss@1.30.2))
      autoprefixer:
        specifier: ^10.4.21
        version: 10.4.21(postcss@8.5.6)
      postcss:
        specifier: ^8.5.6
        version: 8.5.6
      tailwindcss:
        specifier: ^4.1.11
        version: 4.1.16
      vite:
        specifier: ^5.4.19
        version: 5.4.21(@types/node@24.9.2)(lightningcss@1.30.2)
      vite-plugin-copy:
        specifier: ^0.1.6
        version: 0.1.6
      vite-plugin-environment:
        specifier: ^1.1.3
        version: 1.1.3(vite@5.4.21(@types/node@24.9.2)(lightningcss@1.30.2))

  packages/apps/discord-bot:
    dependencies:
      '@anthropic-ai/sdk':
        specifier: ^0.67.0
        version: 0.67.1(zod@3.25.76)
      '@modelcontextprotocol/sdk':
        specifier: ^1.18.1
        version: 1.20.2
      '@supabase/supabase-js':
        specifier: ^2.39.0
        version: 2.78.0
      '@types/express':
        specifier: ^5.0.3
        version: 5.0.5
      discord.js:
        specifier: ^14.13.0
        version: 14.24.2
      dotenv:
        specifier: ^16.3.1
        version: 16.6.1
      eventsource:
        specifier: ^4.0.0
        version: 4.0.0
      express:
        specifier: ^5.1.0
        version: 5.1.0
      node-cron:
        specifier: ^3.0.3
        version: 3.0.3
      openai:
        specifier: ^4.24.0
        version: 4.104.0(ws@8.18.3)(zod@3.25.76)
    devDependencies:
      '@types/eventsource':
        specifier: ^1.1.15
        version: 1.1.15
      '@types/node':
        specifier: ^20.12.12
        version: 20.19.24
      '@types/node-cron':
        specifier: ^3.0.11
        version: 3.0.11
      '@vitest/ui':
        specifier: ^2.1.5
        version: 2.1.9(vitest@2.1.9)
      tsx:
        specifier: ^4.10.5
        version: 4.20.6
      typescript:
        specifier: ^5.4.5
        version: 5.9.3
      vitest:
        specifier: ^2.1.5
        version: 2.1.9(@types/node@20.19.24)(@vitest/ui@2.1.9)(lightningcss@1.30.2)

  packages/apps/verifier-bot:
    dependencies:
      '@dfinity/agent':
        specifier: ^2.1.2
        version: 2.4.1(@dfinity/candid@2.4.1(@dfinity/principal@2.4.1))(@dfinity/principal@2.4.1)
      '@dfinity/identity':
        specifier: ^2.1.2
        version: 2.4.1(@dfinity/agent@2.4.1(@dfinity/candid@2.4.1(@dfinity/principal@2.4.1))(@dfinity/principal@2.4.1))(@dfinity/principal@2.4.1)
      '@dfinity/identity-secp256k1':
        specifier: ^2.1.2
        version: 2.4.1(@dfinity/candid@2.4.1(@dfinity/principal@2.4.1))(@dfinity/principal@2.4.1)
      '@dfinity/principal':
        specifier: ^2.1.2
        version: 2.4.1
      '@prometheus-protocol/ic-js':
        specifier: workspace:*
        version: link:../../libs/ic-js
      pem-file:
        specifier: ^1.0.1
        version: 1.0.1
    devDependencies:
      '@types/node':
        specifier: ^20.10.0
        version: 20.19.11
      typescript:
        specifier: ^5.3.3
        version: 5.9.2

  packages/canisters/app_bounties:
    devDependencies:
      '@dfinity/pic':
        specifier: ^0.16.1
        version: 0.16.1(@noble/curves@1.9.7)(@noble/hashes@1.8.0)

  packages/canisters/audit_hub:
    devDependencies:
      '@dfinity/pic':
        specifier: ^0.16.1
        version: 0.16.1(@noble/curves@1.9.7)(@noble/hashes@1.8.0)

  packages/canisters/auth_server: {}

  packages/canisters/leaderboard:
    devDependencies:
      '@dfinity/pic':
        specifier: ^0.16.1
        version: 0.16.1(@noble/curves@1.9.7)(@noble/hashes@1.8.0)
      '@noble/hashes':
        specifier: ^1.8.0
        version: 1.8.0

  packages/canisters/mcp_orchestrator:
    devDependencies:
      '@dfinity/pic':
        specifier: ^0.16.1
        version: 0.16.1(@noble/curves@1.9.7)(@noble/hashes@1.8.0)

  packages/canisters/mcp_registry:
    devDependencies:
      '@dfinity/pic':
        specifier: ^0.16.1
        version: 0.16.1(@noble/curves@1.9.7)(@noble/hashes@1.8.0)
      '@noble/hashes':
        specifier: ^1.8.0
        version: 1.8.0

  packages/canisters/mcp_server:
    devDependencies:
      '@dfinity/pic':
        specifier: ^0.16.1
        version: 0.16.1(@noble/curves@1.9.7)(@noble/hashes@1.8.0)

  packages/canisters/search_index:
    devDependencies:
      '@dfinity/pic':
        specifier: ^0.16.1
        version: 0.16.1(@noble/curves@1.9.7)(@noble/hashes@1.8.0)
      '@noble/hashes':
        specifier: ^1.8.0
        version: 1.8.0

  packages/canisters/token_watchlist:
    devDependencies:
      '@dfinity/pic':
        specifier: ^0.16.1
        version: 0.16.1(@noble/curves@1.9.7)(@noble/hashes@1.8.0)

  packages/canisters/usage_tracker:
    devDependencies:
      '@dfinity/pic':
        specifier: ^0.16.1
        version: 0.16.1(@noble/curves@1.9.7)(@noble/hashes@1.8.0)
      '@noble/hashes':
        specifier: ^1.8.0
        version: 1.8.0

  packages/declarations:
    devDependencies:
      cpx:
        specifier: ^1.5.0
        version: 1.5.0
      npm-run-all:
        specifier: ^4.1.5
        version: 4.1.5
      rimraf:
        specifier: ^6.0.1
        version: 6.1.0

  packages/libs/ic-js:
    dependencies:
      '@dfinity/auth-client':
        specifier: ^3.4.1
        version: 3.4.1(@dfinity/agent@3.4.1(@dfinity/candid@3.4.1(@dfinity/principal@3.4.1))(@dfinity/principal@3.4.1)(@noble/hashes@1.8.0))(@dfinity/identity@3.4.1(@dfinity/agent@3.4.1(@dfinity/candid@3.4.1(@dfinity/principal@3.4.1))(@dfinity/principal@3.4.1)(@noble/hashes@1.8.0))(@dfinity/candid@3.4.1(@dfinity/principal@3.4.1))(@dfinity/principal@3.4.1)(@noble/curves@1.9.7)(@noble/hashes@1.8.0))(@dfinity/principal@3.4.1)
      '@dfinity/ic-management':
        specifier: ^7.1.3
        version: 7.1.3(@dfinity/agent@3.4.1(@dfinity/candid@3.4.1(@dfinity/principal@3.4.1))(@dfinity/principal@3.4.1)(@noble/hashes@1.8.0))(@dfinity/candid@3.4.1(@dfinity/principal@3.4.1))(@dfinity/principal@3.4.1)(@dfinity/utils@3.2.0(@dfinity/agent@3.4.1(@dfinity/candid@3.4.1(@dfinity/principal@3.4.1))(@dfinity/principal@3.4.1)(@noble/hashes@1.8.0))(@dfinity/candid@3.4.1(@dfinity/principal@3.4.1))(@dfinity/principal@3.4.1))
      '@dfinity/ledger-icp':
        specifier: ^6.1.2
        version: 6.1.2(@dfinity/agent@3.4.1(@dfinity/candid@3.4.1(@dfinity/principal@3.4.1))(@dfinity/principal@3.4.1)(@noble/hashes@1.8.0))(@dfinity/candid@3.4.1(@dfinity/principal@3.4.1))(@dfinity/principal@3.4.1)(@dfinity/utils@3.2.0(@dfinity/agent@3.4.1(@dfinity/candid@3.4.1(@dfinity/principal@3.4.1))(@dfinity/principal@3.4.1)(@noble/hashes@1.8.0))(@dfinity/candid@3.4.1(@dfinity/principal@3.4.1))(@dfinity/principal@3.4.1))
      '@dfinity/ledger-icrc':
        specifier: ^4.1.2
        version: 4.1.2(@dfinity/agent@3.4.1(@dfinity/candid@3.4.1(@dfinity/principal@3.4.1))(@dfinity/principal@3.4.1)(@noble/hashes@1.8.0))(@dfinity/candid@3.4.1(@dfinity/principal@3.4.1))(@dfinity/principal@3.4.1)(@dfinity/utils@3.2.0(@dfinity/agent@3.4.1(@dfinity/candid@3.4.1(@dfinity/principal@3.4.1))(@dfinity/principal@3.4.1)(@noble/hashes@1.8.0))(@dfinity/candid@3.4.1(@dfinity/principal@3.4.1))(@dfinity/principal@3.4.1))
      '@dfinity/utils':
        specifier: ^3.2.0
        version: 3.2.0(@dfinity/agent@3.4.1(@dfinity/candid@3.4.1(@dfinity/principal@3.4.1))(@dfinity/principal@3.4.1)(@noble/hashes@1.8.0))(@dfinity/candid@3.4.1(@dfinity/principal@3.4.1))(@dfinity/principal@3.4.1)
      '@icp-sdk/core':
        specifier: ^4.0.1
        version: 4.2.1(@dfinity/agent@3.4.1(@dfinity/candid@3.4.1(@dfinity/principal@3.4.1))(@dfinity/principal@3.4.1)(@noble/hashes@1.8.0))(@dfinity/candid@3.4.1(@dfinity/principal@3.4.1))(@dfinity/identity-secp256k1@3.4.1(@dfinity/candid@3.4.1(@dfinity/principal@3.4.1))(@dfinity/principal@3.4.1)(@noble/curves@1.9.7)(@noble/hashes@1.8.0))(@dfinity/identity@3.4.1(@dfinity/agent@3.4.1(@dfinity/candid@3.4.1(@dfinity/principal@3.4.1))(@dfinity/principal@3.4.1)(@noble/hashes@1.8.0))(@dfinity/candid@3.4.1(@dfinity/principal@3.4.1))(@dfinity/principal@3.4.1)(@noble/curves@1.9.7)(@noble/hashes@1.8.0))(@dfinity/principal@3.4.1)
      '@prometheus-protocol/declarations':
        specifier: workspace:*
        version: link:../../declarations
      cross-fetch:
        specifier: ^4.1.0
        version: 4.1.0
      jose:
        specifier: ^6.0.12
        version: 6.1.0
      pem-file:
        specifier: ^1.0.1
        version: 1.0.1
    devDependencies:
      '@types/node':
        specifier: ^24.0.15
        version: 24.9.2
      typescript:
        specifier: ^5.8.3
        version: 5.9.3

  packages/tests/e2e:
    dependencies:
      '@dfinity/utils':
        specifier: ^3.2.0
        version: 3.2.0(@dfinity/agent@3.4.1(@dfinity/candid@3.4.1(@dfinity/principal@3.4.1))(@dfinity/principal@3.4.1)(@noble/hashes@1.8.0))(@dfinity/candid@3.4.1(@dfinity/principal@3.4.1))(@dfinity/principal@3.4.1)
      '@icp-sdk/core':
        specifier: ^4.0.1
        version: 4.2.1(@dfinity/agent@3.4.1(@dfinity/candid@3.4.1(@dfinity/principal@3.4.1))(@dfinity/principal@3.4.1)(@noble/hashes@1.8.0))(@dfinity/candid@3.4.1(@dfinity/principal@3.4.1))(@dfinity/identity-secp256k1@3.4.1(@dfinity/candid@3.4.1(@dfinity/principal@3.4.1))(@dfinity/principal@3.4.1)(@noble/curves@1.9.7)(@noble/hashes@1.8.0))(@dfinity/identity@3.4.1(@dfinity/agent@3.4.1(@dfinity/candid@3.4.1(@dfinity/principal@3.4.1))(@dfinity/principal@3.4.1)(@noble/hashes@1.8.0))(@dfinity/candid@3.4.1(@dfinity/principal@3.4.1))(@dfinity/principal@3.4.1)(@noble/curves@1.9.7)(@noble/hashes@1.8.0))(@dfinity/principal@3.4.1)
      '@types/node':
        specifier: ^24.0.15
        version: 24.9.2
      cross-fetch:
        specifier: ^4.1.0
        version: 4.1.0
      dotenv:
        specifier: ^17.2.0
        version: 17.2.3
      execa:
        specifier: ^9.6.0
        version: 9.6.0
      jose:
        specifier: ^6.0.12
        version: 6.1.0
      vitest:
        specifier: ^3.2.4
        version: 3.2.4(@types/debug@4.1.12)(@types/node@24.9.2)(lightningcss@1.30.2)

packages:

  '@alloc/quick-lru@5.2.0':
    resolution: {integrity: sha512-UrcABB+4bUrFABwbluTIBErXwvbsU/V7TZWfmbgJfbkwiBuziS9gxdODUyuiecfdGQ85jglMW6juS3+z5TsKLw==}
    engines: {node: '>=10'}

  '@anolilab/rc@2.0.5':
    resolution: {integrity: sha512-z/a2M30+Cc1o3lazbBjV9gB52VLvEierUIEVys+DzDwpcYOskijfTzsjn6afr1dY36Pb+EtnibmWx0EoGdnvRA==}
    engines: {node: '>=20.8.1'}

  '@anolilab/semantic-release-pnpm@2.0.5':
    resolution: {integrity: sha512-ylCOlITY6A7lsLB7FyRPN0kNZIf3ZsyxliPLEtcqTe1baZjUgjfdBHyfmcAhVSOyGE1O0JYR1WMuIVZ6ppueLA==}
    engines: {node: '>=20.8.1'}

  '@antfu/install-pkg@1.1.0':
    resolution: {integrity: sha512-MGQsmw10ZyI+EJo45CdSER4zEb+p31LpDAFp2Z3gkSd1yqVZGi0Ebx++YTEMonJy4oChEMLsxZ64j8FH6sSqtQ==}

  '@anthropic-ai/sdk@0.67.1':
    resolution: {integrity: sha512-ZLYZLog5ttur2OXkBxoCr8C+bsIGG//OwKYoDw4ZOlwdKF6u+qqQ7y+R4x9zqgQJBbdg5qZs6RHA7L+QpSrHUA==}
    hasBin: true
    peerDependencies:
      zod: ^3.25.0 || ^4.0.0
    peerDependenciesMeta:
      zod:
        optional: true

  '@babel/code-frame@7.27.1':
    resolution: {integrity: sha512-cjQ7ZlQ0Mv3b47hABuTevyTuYN4i+loJKGeV9flcCgIK37cCXRh+L1bd3iBHlynerhQ7BhCkn2BPbQUL+rGqFg==}
    engines: {node: '>=6.9.0'}

  '@babel/compat-data@7.28.5':
    resolution: {integrity: sha512-6uFXyCayocRbqhZOB+6XcuZbkMNimwfVGFji8CTZnCzOHVGvDqzvitu1re2AU5LROliz7eQPhB8CpAMvnx9EjA==}
    engines: {node: '>=6.9.0'}

  '@babel/core@7.28.5':
    resolution: {integrity: sha512-e7jT4DxYvIDLk1ZHmU/m/mB19rex9sv0c2ftBtjSBv+kVM/902eh0fINUzD7UwLLNR+jU585GxUJ8/EBfAM5fw==}
    engines: {node: '>=6.9.0'}

  '@babel/generator@7.28.5':
    resolution: {integrity: sha512-3EwLFhZ38J4VyIP6WNtt2kUdW9dokXA9Cr4IVIFHuCpZ3H8/YFOl5JjZHisrn1fATPBmKKqXzDFvh9fUwHz6CQ==}
    engines: {node: '>=6.9.0'}

  '@babel/helper-compilation-targets@7.27.2':
    resolution: {integrity: sha512-2+1thGUUWWjLTYTHZWK1n8Yga0ijBz1XAhUXcKy81rd5g6yh7hGqMp45v7cadSbEHc9G3OTv45SyneRN3ps4DQ==}
    engines: {node: '>=6.9.0'}

  '@babel/helper-globals@7.28.0':
    resolution: {integrity: sha512-+W6cISkXFa1jXsDEdYA8HeevQT/FULhxzR99pxphltZcVaugps53THCeiWA8SguxxpSp3gKPiuYfSWopkLQ4hw==}
    engines: {node: '>=6.9.0'}

  '@babel/helper-module-imports@7.27.1':
    resolution: {integrity: sha512-0gSFWUPNXNopqtIPQvlD5WgXYI5GY2kP2cCvoT8kczjbfcfuIljTbcWrulD1CIPIX2gt1wghbDy08yE1p+/r3w==}
    engines: {node: '>=6.9.0'}

  '@babel/helper-module-transforms@7.28.3':
    resolution: {integrity: sha512-gytXUbs8k2sXS9PnQptz5o0QnpLL51SwASIORY6XaBKF88nsOT0Zw9szLqlSGQDP/4TljBAD5y98p2U1fqkdsw==}
    engines: {node: '>=6.9.0'}
    peerDependencies:
      '@babel/core': ^7.0.0

  '@babel/helper-plugin-utils@7.27.1':
    resolution: {integrity: sha512-1gn1Up5YXka3YYAHGKpbideQ5Yjf1tDa9qYcgysz+cNCXukyLl6DjPXhD3VRwSb8c0J9tA4b2+rHEZtc6R0tlw==}
    engines: {node: '>=6.9.0'}

  '@babel/helper-string-parser@7.27.1':
    resolution: {integrity: sha512-qMlSxKbpRlAridDExk92nSobyDdpPijUq2DW6oDnUqd0iOGxmQjyqhMIihI9+zv4LPyZdRje2cavWPbCbWm3eA==}
    engines: {node: '>=6.9.0'}

  '@babel/helper-validator-identifier@7.28.5':
    resolution: {integrity: sha512-qSs4ifwzKJSV39ucNjsvc6WVHs6b7S03sOh2OcHF9UHfVPqWWALUsNUVzhSBiItjRZoLHx7nIarVjqKVusUZ1Q==}
    engines: {node: '>=6.9.0'}

  '@babel/helper-validator-option@7.27.1':
    resolution: {integrity: sha512-YvjJow9FxbhFFKDSuFnVCe2WxXk1zWc22fFePVNEaWJEu8IrZVlda6N0uHwzZrUM1il7NC9Mlp4MaJYbYd9JSg==}
    engines: {node: '>=6.9.0'}

  '@babel/helpers@7.28.4':
    resolution: {integrity: sha512-HFN59MmQXGHVyYadKLVumYsA9dBFun/ldYxipEjzA4196jpLZd8UjEEBLkbEkvfYreDqJhZxYAWFPtrfhNpj4w==}
    engines: {node: '>=6.9.0'}

  '@babel/parser@7.28.5':
    resolution: {integrity: sha512-KKBU1VGYR7ORr3At5HAtUQ+TV3SzRCXmA/8OdDZiLDBIZxVyzXuztPjfLd3BV1PRAQGCMWWSHYhL0F8d5uHBDQ==}
    engines: {node: '>=6.0.0'}
    hasBin: true

  '@babel/plugin-transform-react-jsx-self@7.27.1':
    resolution: {integrity: sha512-6UzkCs+ejGdZ5mFFC/OCUrv028ab2fp1znZmCZjAOBKiBK2jXD1O+BPSfX8X2qjJ75fZBMSnQn3Rq2mrBJK2mw==}
    engines: {node: '>=6.9.0'}
    peerDependencies:
      '@babel/core': ^7.0.0-0

  '@babel/plugin-transform-react-jsx-source@7.27.1':
    resolution: {integrity: sha512-zbwoTsBruTeKB9hSq73ha66iFeJHuaFkUbwvqElnygoNbj/jHRsSeokowZFN3CZ64IvEqcmmkVe89OPXc7ldAw==}
    engines: {node: '>=6.9.0'}
    peerDependencies:
      '@babel/core': ^7.0.0-0

  '@babel/runtime@7.28.4':
    resolution: {integrity: sha512-Q/N6JNWvIvPnLDvjlE1OUBLPQHH6l3CltCEsHIujp45zQUSSh8K+gHnaEX45yAT1nyngnINhvWtzN+Nb9D8RAQ==}
    engines: {node: '>=6.9.0'}

  '@babel/template@7.27.2':
    resolution: {integrity: sha512-LPDZ85aEJyYSd18/DkjNh4/y1ntkE5KwUHWTiqgRxruuZL2F1yuHligVHLvcHY2vMHXttKFpJn6LwfI7cw7ODw==}
    engines: {node: '>=6.9.0'}

  '@babel/traverse@7.28.5':
    resolution: {integrity: sha512-TCCj4t55U90khlYkVV/0TfkJkAkUg3jZFA3Neb7unZT8CPok7iiRfaX0F+WnqWqt7OxhOn0uBKXCw4lbL8W0aQ==}
    engines: {node: '>=6.9.0'}

  '@babel/types@7.28.5':
    resolution: {integrity: sha512-qQ5m48eI/MFLQ5PxQj4PFaprjyCTLI37ElWMmNs0K8Lk3dVeOdNpB3ks8jc7yM5CDmVC73eMVk/trk3fgmrUpA==}
    engines: {node: '>=6.9.0'}

  '@colors/colors@1.5.0':
    resolution: {integrity: sha512-ooWCrlZP11i8GImSjTHYHLkvFDP48nS4+204nGb1RiX/WXYHmJA2III9/e2DWVabCESdW7hBAEzHRqUn9OUVvQ==}
    engines: {node: '>=0.1.90'}

  '@dfinity/agent@3.4.1':
    resolution: {integrity: sha512-pudmNdDkfIobKdBEMl5FHviNSTCAHdo2r32/NOPY3vSiDH7VpLNfjOa4be5Ki6MKJpjEYdJh18vCZy5uxrx/kg==}
    peerDependencies:
      '@dfinity/candid': 3.4.1
      '@dfinity/principal': 3.4.1
      '@noble/hashes': ^1.8.0

  '@dfinity/auth-client@3.4.1':
    resolution: {integrity: sha512-HlzJtI325B6rflE2oWcmwHaZuWqJDgyYwfLOalIPxt9SpM/9h+twRC/cpGMaJ+renlswd+Ax8Ka1NTDZTGp/Kg==}
    peerDependencies:
      '@dfinity/agent': 3.4.1
      '@dfinity/identity': 3.4.1
      '@dfinity/principal': 3.4.1

  '@dfinity/candid@3.4.1':
    resolution: {integrity: sha512-vNG0XGS2roQsz9bHPWwllfJ3n1YNjjY88YmGTwZhq/SiLNRNycjE9dIyKx64lpzH8g3PmUJmzfvGOAyVC8O7bw==}
    peerDependencies:
      '@dfinity/principal': 3.4.1

  '@dfinity/cbor@0.2.2':
    resolution: {integrity: sha512-GPJpH73kDEKbUBdUjY80lz7cq9l0vm1h/7ppejPV6O0ZTqCLrYspssYvqjRmK4aNnJ/SKXsP0rg9LYX7zpegaA==}

  '@dfinity/ic-management@7.1.3':
    resolution: {integrity: sha512-6WOlYmN3c426dgLJkphE2JtGcASoZZJavzqwzFrEGm0eXd67EFCzZAvs335DF1Hzt980IESF955ZrziL642i2A==}
    peerDependencies:
      '@dfinity/agent': ^3
      '@dfinity/candid': ^3
      '@dfinity/principal': ^3
      '@dfinity/utils': ^3

  '@dfinity/identity-secp256k1@3.4.1':
    resolution: {integrity: sha512-gq1Rz946fAJ77rto8iKZOGdkHf5zwDACn5HJUSf9uF6HgzniIpWFE1PSKzNUHjn9maTBFw36xVZyhlMbVhukug==}
    peerDependencies:
      '@dfinity/candid': 3.4.1
      '@noble/curves': ^1.9.2
      '@noble/hashes': ^1.8.0

  '@dfinity/identity@3.4.1':
    resolution: {integrity: sha512-8oHmFbkkpyHN8jwPbxOiLZq0vuTRNGhTcbgm/G5SAgl9LwNlCLPFKa4osTuO2ef0SUhW+baBLOgvKPoAQhvahw==}
    peerDependencies:
      '@dfinity/agent': 3.4.1
      '@dfinity/candid': 3.4.1
      '@dfinity/principal': 3.4.1
      '@noble/curves': ^1.9.2
      '@noble/hashes': ^1.8.0

  '@dfinity/ledger-icp@6.1.2':
    resolution: {integrity: sha512-6Ci6FJZhmZtORDMbJXbkOGoY4Uo0zQFoxYjeHfvgVifpSe0TeEEYjP1cgCu8IgW0g0FHcxy8FVJPD4ByYNkGjQ==}
    peerDependencies:
      '@dfinity/agent': ^3
      '@dfinity/candid': ^3
      '@dfinity/principal': ^3
      '@dfinity/utils': ^3

  '@dfinity/ledger-icrc@4.1.2':
    resolution: {integrity: sha512-/BfD+nZH9cQynuZ6h8Q0PfVre393YHTrM7HzHSP6Mpwh0Wy57ACsQ83Uce2251cluct0JHy9UhcHMG2Rx2Xefw==}
    peerDependencies:
      '@dfinity/agent': ^3
      '@dfinity/candid': ^3
      '@dfinity/principal': ^3
      '@dfinity/utils': ^3

  '@dfinity/pic@0.16.1':
    resolution: {integrity: sha512-aWPTm16QSa9aYduIh+PuPVF5cYTMUpuW62MzgAVCmazvkxsQgrNVVxa66hHbyNy42DVRy0suWcp+1fyev7dLQA==}

  '@dfinity/principal@3.4.1':
    resolution: {integrity: sha512-pXabsgcJDhRhj7/AaV7dLZKF8L4sK0vuzaGVBBtQ+8FxWXeXlvKn/Vxbwy8BCkIU7SHzJuBpYT2tz1oE6oNmbA==}

  '@dfinity/utils@3.2.0':
    resolution: {integrity: sha512-5G7KkZ7/4qOTeX7ptlUOvYdGSVHfO0oQrNddYtVuqzQJ8L4lA58ju4OUzuE5DTuD1pvZjIDavJLWezQ4Bug6Vg==}
    peerDependencies:
      '@dfinity/agent': ^3
      '@dfinity/candid': ^3
      '@dfinity/principal': ^3

  '@discordjs/builders@1.13.0':
    resolution: {integrity: sha512-COK0uU6ZaJI+LA67H/rp8IbEkYwlZf3mAoBI5wtPh5G5cbEQGNhVpzINg2f/6+q/YipnNIKy6fJDg6kMUKUw4Q==}
    engines: {node: '>=16.11.0'}

  '@discordjs/collection@1.5.3':
    resolution: {integrity: sha512-SVb428OMd3WO1paV3rm6tSjM4wC+Kecaa1EUGX7vc6/fddvw/6lg90z4QtCqm21zvVe92vMMDt9+DkIvjXImQQ==}
    engines: {node: '>=16.11.0'}

  '@discordjs/collection@2.1.1':
    resolution: {integrity: sha512-LiSusze9Tc7qF03sLCujF5iZp7K+vRNEDBZ86FT9aQAv3vxMLihUvKvpsCWiQ2DJq1tVckopKm1rxomgNUc9hg==}
    engines: {node: '>=18'}

  '@discordjs/formatters@0.6.1':
    resolution: {integrity: sha512-5cnX+tASiPCqCWtFcFslxBVUaCetB0thvM/JyavhbXInP1HJIEU+Qv/zMrnuwSsX3yWH2lVXNJZeDK3EiP4HHg==}
    engines: {node: '>=16.11.0'}

  '@discordjs/rest@2.6.0':
    resolution: {integrity: sha512-RDYrhmpB7mTvmCKcpj+pc5k7POKszS4E2O9TYc+U+Y4iaCP+r910QdO43qmpOja8LRr1RJ0b3U+CqVsnPqzf4w==}
    engines: {node: '>=18'}

  '@discordjs/util@1.1.1':
    resolution: {integrity: sha512-eddz6UnOBEB1oITPinyrB2Pttej49M9FZQY8NxgEvc3tq6ZICZ19m70RsmzRdDHk80O9NoYN/25AqJl8vPVf/g==}
    engines: {node: '>=18'}

  '@discordjs/ws@1.2.3':
    resolution: {integrity: sha512-wPlQDxEmlDg5IxhJPuxXr3Vy9AjYq5xCvFWGJyD7w7Np8ZGu+Mc+97LCoEc/+AYCo2IDpKioiH0/c/mj5ZR9Uw==}
    engines: {node: '>=16.11.0'}

  '@esbuild/aix-ppc64@0.25.12':
    resolution: {integrity: sha512-Hhmwd6CInZ3dwpuGTF8fJG6yoWmsToE+vYgD4nytZVxcu1ulHpUQRAB1UJ8+N1Am3Mz4+xOByoQoSZf4D+CpkA==}
    engines: {node: '>=18'}
    cpu: [ppc64]
    os: [aix]

  '@esbuild/android-arm64@0.25.12':
    resolution: {integrity: sha512-6AAmLG7zwD1Z159jCKPvAxZd4y/VTO0VkprYy+3N2FtJ8+BQWFXU+OxARIwA46c5tdD9SsKGZ/1ocqBS/gAKHg==}
    engines: {node: '>=18'}
    cpu: [arm64]
    os: [android]

  '@esbuild/android-arm@0.25.12':
    resolution: {integrity: sha512-VJ+sKvNA/GE7Ccacc9Cha7bpS8nyzVv0jdVgwNDaR4gDMC/2TTRc33Ip8qrNYUcpkOHUT5OZ0bUcNNVZQ9RLlg==}
    engines: {node: '>=18'}
    cpu: [arm]
    os: [android]

  '@esbuild/android-x64@0.25.12':
    resolution: {integrity: sha512-5jbb+2hhDHx5phYR2By8GTWEzn6I9UqR11Kwf22iKbNpYrsmRB18aX/9ivc5cabcUiAT/wM+YIZ6SG9QO6a8kg==}
    engines: {node: '>=18'}
    cpu: [x64]
    os: [android]

  '@esbuild/darwin-arm64@0.25.12':
    resolution: {integrity: sha512-N3zl+lxHCifgIlcMUP5016ESkeQjLj/959RxxNYIthIg+CQHInujFuXeWbWMgnTo4cp5XVHqFPmpyu9J65C1Yg==}
    engines: {node: '>=18'}
    cpu: [arm64]
    os: [darwin]

  '@esbuild/darwin-x64@0.25.12':
    resolution: {integrity: sha512-HQ9ka4Kx21qHXwtlTUVbKJOAnmG1ipXhdWTmNXiPzPfWKpXqASVcWdnf2bnL73wgjNrFXAa3yYvBSd9pzfEIpA==}
    engines: {node: '>=18'}
    cpu: [x64]
    os: [darwin]

  '@esbuild/freebsd-arm64@0.25.12':
    resolution: {integrity: sha512-gA0Bx759+7Jve03K1S0vkOu5Lg/85dou3EseOGUes8flVOGxbhDDh/iZaoek11Y8mtyKPGF3vP8XhnkDEAmzeg==}
    engines: {node: '>=18'}
    cpu: [arm64]
    os: [freebsd]

  '@esbuild/freebsd-x64@0.25.12':
    resolution: {integrity: sha512-TGbO26Yw2xsHzxtbVFGEXBFH0FRAP7gtcPE7P5yP7wGy7cXK2oO7RyOhL5NLiqTlBh47XhmIUXuGciXEqYFfBQ==}
    engines: {node: '>=18'}
    cpu: [x64]
    os: [freebsd]

  '@esbuild/linux-arm64@0.25.12':
    resolution: {integrity: sha512-8bwX7a8FghIgrupcxb4aUmYDLp8pX06rGh5HqDT7bB+8Rdells6mHvrFHHW2JAOPZUbnjUpKTLg6ECyzvas2AQ==}
    engines: {node: '>=18'}
    cpu: [arm64]
    os: [linux]

  '@esbuild/linux-arm@0.25.12':
    resolution: {integrity: sha512-lPDGyC1JPDou8kGcywY0YILzWlhhnRjdof3UlcoqYmS9El818LLfJJc3PXXgZHrHCAKs/Z2SeZtDJr5MrkxtOw==}
    engines: {node: '>=18'}
    cpu: [arm]
    os: [linux]

  '@esbuild/linux-ia32@0.25.12':
    resolution: {integrity: sha512-0y9KrdVnbMM2/vG8KfU0byhUN+EFCny9+8g202gYqSSVMonbsCfLjUO+rCci7pM0WBEtz+oK/PIwHkzxkyharA==}
    engines: {node: '>=18'}
    cpu: [ia32]
    os: [linux]

  '@esbuild/linux-loong64@0.25.12':
    resolution: {integrity: sha512-h///Lr5a9rib/v1GGqXVGzjL4TMvVTv+s1DPoxQdz7l/AYv6LDSxdIwzxkrPW438oUXiDtwM10o9PmwS/6Z0Ng==}
    engines: {node: '>=18'}
    cpu: [loong64]
    os: [linux]

  '@esbuild/linux-mips64el@0.25.12':
    resolution: {integrity: sha512-iyRrM1Pzy9GFMDLsXn1iHUm18nhKnNMWscjmp4+hpafcZjrr2WbT//d20xaGljXDBYHqRcl8HnxbX6uaA/eGVw==}
    engines: {node: '>=18'}
    cpu: [mips64el]
    os: [linux]

  '@esbuild/linux-ppc64@0.25.12':
    resolution: {integrity: sha512-9meM/lRXxMi5PSUqEXRCtVjEZBGwB7P/D4yT8UG/mwIdze2aV4Vo6U5gD3+RsoHXKkHCfSxZKzmDssVlRj1QQA==}
    engines: {node: '>=18'}
    cpu: [ppc64]
    os: [linux]

  '@esbuild/linux-riscv64@0.25.12':
    resolution: {integrity: sha512-Zr7KR4hgKUpWAwb1f3o5ygT04MzqVrGEGXGLnj15YQDJErYu/BGg+wmFlIDOdJp0PmB0lLvxFIOXZgFRrdjR0w==}
    engines: {node: '>=18'}
    cpu: [riscv64]
    os: [linux]

  '@esbuild/linux-s390x@0.25.12':
    resolution: {integrity: sha512-MsKncOcgTNvdtiISc/jZs/Zf8d0cl/t3gYWX8J9ubBnVOwlk65UIEEvgBORTiljloIWnBzLs4qhzPkJcitIzIg==}
    engines: {node: '>=18'}
    cpu: [s390x]
    os: [linux]

  '@esbuild/linux-x64@0.25.12':
    resolution: {integrity: sha512-uqZMTLr/zR/ed4jIGnwSLkaHmPjOjJvnm6TVVitAa08SLS9Z0VM8wIRx7gWbJB5/J54YuIMInDquWyYvQLZkgw==}
    engines: {node: '>=18'}
    cpu: [x64]
    os: [linux]

  '@esbuild/netbsd-arm64@0.25.12':
    resolution: {integrity: sha512-xXwcTq4GhRM7J9A8Gv5boanHhRa/Q9KLVmcyXHCTaM4wKfIpWkdXiMog/KsnxzJ0A1+nD+zoecuzqPmCRyBGjg==}
    engines: {node: '>=18'}
    cpu: [arm64]
    os: [netbsd]

  '@esbuild/netbsd-x64@0.25.12':
    resolution: {integrity: sha512-Ld5pTlzPy3YwGec4OuHh1aCVCRvOXdH8DgRjfDy/oumVovmuSzWfnSJg+VtakB9Cm0gxNO9BzWkj6mtO1FMXkQ==}
    engines: {node: '>=18'}
    cpu: [x64]
    os: [netbsd]

  '@esbuild/openbsd-arm64@0.25.12':
    resolution: {integrity: sha512-fF96T6KsBo/pkQI950FARU9apGNTSlZGsv1jZBAlcLL1MLjLNIWPBkj5NlSz8aAzYKg+eNqknrUJ24QBybeR5A==}
    engines: {node: '>=18'}
    cpu: [arm64]
    os: [openbsd]

  '@esbuild/openbsd-x64@0.25.12':
    resolution: {integrity: sha512-MZyXUkZHjQxUvzK7rN8DJ3SRmrVrke8ZyRusHlP+kuwqTcfWLyqMOE3sScPPyeIXN/mDJIfGXvcMqCgYKekoQw==}
    engines: {node: '>=18'}
    cpu: [x64]
    os: [openbsd]

  '@esbuild/openharmony-arm64@0.25.12':
    resolution: {integrity: sha512-rm0YWsqUSRrjncSXGA7Zv78Nbnw4XL6/dzr20cyrQf7ZmRcsovpcRBdhD43Nuk3y7XIoW2OxMVvwuRvk9XdASg==}
    engines: {node: '>=18'}
    cpu: [arm64]
    os: [openharmony]

  '@esbuild/sunos-x64@0.25.12':
    resolution: {integrity: sha512-3wGSCDyuTHQUzt0nV7bocDy72r2lI33QL3gkDNGkod22EsYl04sMf0qLb8luNKTOmgF/eDEDP5BFNwoBKH441w==}
    engines: {node: '>=18'}
    cpu: [x64]
    os: [sunos]

  '@esbuild/win32-arm64@0.25.12':
    resolution: {integrity: sha512-rMmLrur64A7+DKlnSuwqUdRKyd3UE7oPJZmnljqEptesKM8wx9J8gx5u0+9Pq0fQQW8vqeKebwNXdfOyP+8Bsg==}
    engines: {node: '>=18'}
    cpu: [arm64]
    os: [win32]

  '@esbuild/win32-ia32@0.25.12':
    resolution: {integrity: sha512-HkqnmmBoCbCwxUKKNPBixiWDGCpQGVsrQfJoVGYLPT41XWF8lHuE5N6WhVia2n4o5QK5M4tYr21827fNhi4byQ==}
    engines: {node: '>=18'}
    cpu: [ia32]
    os: [win32]

  '@esbuild/win32-x64@0.25.12':
    resolution: {integrity: sha512-alJC0uCZpTFrSL0CCDjcgleBXPnCrEAhTBILpeAp7M/OFgoqtAetfBzX0xM00MUsVVPpVjlPuMbREqnZCXaTnA==}
    engines: {node: '>=18'}
    cpu: [x64]
    os: [win32]

  '@faker-js/faker@10.1.0':
    resolution: {integrity: sha512-C3mrr3b5dRVlKPJdfrAXS8+dq+rq8Qm5SNRazca0JKgw1HQERFmrVb0towvMmw5uu8hHKNiQasMaR/tydf3Zsg==}
    engines: {node: ^20.19.0 || ^22.13.0 || ^23.5.0 || >=24.0.0, npm: '>=10'}

  '@floating-ui/core@1.7.3':
    resolution: {integrity: sha512-sGnvb5dmrJaKEZ+LDIpguvdX3bDlEllmv4/ClQ9awcmCZrlx5jQyyMWFM5kBI+EyNOCDDiKk8il0zeuX3Zlg/w==}

  '@floating-ui/dom@1.7.4':
    resolution: {integrity: sha512-OOchDgh4F2CchOX94cRVqhvy7b3AFb+/rQXyswmzmGakRfkMgoWVjfnLWkRirfLEfuD4ysVW16eXzwt3jHIzKA==}

  '@floating-ui/react-dom@2.1.6':
    resolution: {integrity: sha512-4JX6rEatQEvlmgU80wZyq9RT96HZJa88q8hp0pBd+LrczeDI4o6uA2M+uvxngVHo4Ihr8uibXxH6+70zhAFrVw==}
    peerDependencies:
      react: '>=16.8.0'
      react-dom: '>=16.8.0'

  '@floating-ui/utils@0.2.10':
    resolution: {integrity: sha512-aGTxbpbg8/b5JfU1HXSrbH3wXZuLPJcNEcZQFMxLs3oSzgtVu6nFPkbbGGUvBcUjKV2YyB9Wxxabo+HEH9tcRQ==}

  '@hookform/resolvers@5.2.2':
    resolution: {integrity: sha512-A/IxlMLShx3KjV/HeTcTfaMxdwy690+L/ZADoeaTltLx+CVuzkeVIPuybK3jrRfw7YZnmdKsVVHAlEPIAEUNlA==}
    peerDependencies:
      react-hook-form: ^7.55.0

  '@icp-sdk/core@4.2.1':
    resolution: {integrity: sha512-9Fvl/8uvTiTVCF8vQAqS0vX4ik/gNtqqd5yLhh1YR1xy8BCwmXsLAfgKnu6QqSdpnH9h1CBJU+JiYg14WdUUsw==}
    peerDependencies:
      '@dfinity/agent': 3.4.1
      '@dfinity/candid': 3.4.1
      '@dfinity/identity': 3.4.1
      '@dfinity/identity-secp256k1': 3.4.1
      '@dfinity/principal': 3.4.1

  '@inquirer/ansi@1.0.1':
    resolution: {integrity: sha512-yqq0aJW/5XPhi5xOAL1xRCpe1eh8UFVgYFpFsjEqmIR8rKLyP+HINvFXwUaxYICflJrVlxnp7lLN6As735kVpw==}
    engines: {node: '>=18'}

  '@inquirer/confirm@5.1.19':
    resolution: {integrity: sha512-wQNz9cfcxrtEnUyG5PndC8g3gZ7lGDBzmWiXZkX8ot3vfZ+/BLjR8EvyGX4YzQLeVqtAlY/YScZpW7CW8qMoDQ==}
    engines: {node: '>=18'}
    peerDependencies:
      '@types/node': '>=18'
    peerDependenciesMeta:
      '@types/node':
        optional: true

  '@inquirer/core@10.3.0':
    resolution: {integrity: sha512-Uv2aPPPSK5jeCplQmQ9xadnFx2Zhj9b5Dj7bU6ZeCdDNNY11nhYy4btcSdtDguHqCT2h5oNeQTcUNSGGLA7NTA==}
    engines: {node: '>=18'}
    peerDependencies:
      '@types/node': '>=18'
    peerDependenciesMeta:
      '@types/node':
        optional: true

  '@inquirer/figures@1.0.14':
    resolution: {integrity: sha512-DbFgdt+9/OZYFM+19dbpXOSeAstPy884FPy1KjDu4anWwymZeOYhMY1mdFri172htv6mvc/uvIAAi7b7tvjJBQ==}
    engines: {node: '>=18'}

  '@inquirer/type@3.0.9':
    resolution: {integrity: sha512-QPaNt/nmE2bLGQa9b7wwyRJoLZ7pN6rcyXvzU0YCmivmJyq1BVo94G98tStRWkoD1RgDX5C+dPlhhHzNdu/W/w==}
    engines: {node: '>=18'}
    peerDependencies:
      '@types/node': '>=18'
    peerDependenciesMeta:
      '@types/node':
        optional: true

  '@isaacs/balanced-match@4.0.1':
    resolution: {integrity: sha512-yzMTt9lEb8Gv7zRioUilSglI0c0smZ9k5D65677DLWLtWJaXIS3CqcGyUFByYKlnUj6TkjLVs54fBl6+TiGQDQ==}
    engines: {node: 20 || >=22}

  '@isaacs/brace-expansion@5.0.0':
    resolution: {integrity: sha512-ZT55BDLV0yv0RBm2czMiZ+SqCGO7AvmOM3G/w2xhVPH+te0aKgFjmBvGlL1dH+ql2tgGO3MVrbb3jCKyvpgnxA==}
    engines: {node: 20 || >=22}

  '@isaacs/cliui@8.0.2':
    resolution: {integrity: sha512-O8jcjabXaleOG9DQ0+ARXWZBTfnP4WNAqzuiJK7ll44AmxGKv/J2M4TPjxjY3znBCfvBXFzucm1twdyFybFqEA==}
    engines: {node: '>=12'}

  '@jridgewell/gen-mapping@0.3.13':
    resolution: {integrity: sha512-2kkt/7niJ6MgEPxF0bYdQ6etZaA+fQvDcLKckhy1yIQOzaoKjBBjSj63/aLVjYE3qhRt5dvM+uUyfCg6UKCBbA==}

  '@jridgewell/remapping@2.3.5':
    resolution: {integrity: sha512-LI9u/+laYG4Ds1TDKSJW2YPrIlcVYOwi2fUC6xB43lueCjgxV4lffOCZCtYFiH6TNOX+tQKXx97T4IKHbhyHEQ==}

  '@jridgewell/resolve-uri@3.1.2':
    resolution: {integrity: sha512-bRISgCIjP20/tbWSPWMEi54QVPRZExkuD9lJL+UIxUKtwVJA8wW1Trb1jMs1RFXo1CBTNZ/5hpC9QvmKWdopKw==}
    engines: {node: '>=6.0.0'}

  '@jridgewell/sourcemap-codec@1.5.5':
    resolution: {integrity: sha512-cYQ9310grqxueWbl+WuIUIaiUaDcj7WOq5fVhEljNVgRfOUhY9fy2zTvfoqWsnebh8Sl70VScFbICvJnLKB0Og==}

  '@jridgewell/trace-mapping@0.3.31':
    resolution: {integrity: sha512-zzNR+SdQSDJzc8joaeP8QQoCQr8NuYx2dIIytl1QeBEZHJ9uW6hebsrYgbz8hJwUQao3TWCMtmfV8Nu1twOLAw==}

  '@modelcontextprotocol/sdk@1.20.2':
    resolution: {integrity: sha512-6rqTdFt67AAAzln3NOKsXRmv5ZzPkgbfaebKBqUbts7vK1GZudqnrun5a8d3M/h955cam9RHZ6Jb4Y1XhnmFPg==}
    engines: {node: '>=18'}

  '@noble/curves@1.9.7':
    resolution: {integrity: sha512-gbKGcRUYIjA3/zCCNaWDciTMFI0dCkvou3TL8Zmy5Nc7sJ47a0jtOeZoTaMxkuqRo9cRhjOdZJXegxYE5FN/xw==}
    engines: {node: ^14.21.3 || >=16}

  '@noble/hashes@1.8.0':
    resolution: {integrity: sha512-jCs9ldd7NwzpgXDIf6P3+NrHh9/sD6CQdxHyjQI+h/6rDNo88ypBxxz45UDuZHz9r3tNz7N/VInSVoVdtXEI4A==}
    engines: {node: ^14.21.3 || >=16}

  '@nodelib/fs.scandir@2.1.5':
    resolution: {integrity: sha512-vq24Bq3ym5HEQm2NKCr3yXDwjc7vTsEThRDnkp2DK9p1uqLR+DHurm/NOTo0KG7HYHU7eppKZj3MyqYuMBf62g==}
    engines: {node: '>= 8'}

  '@nodelib/fs.stat@2.0.5':
    resolution: {integrity: sha512-RkhPPp2zrqDAQA/2jNhnztcPAlv64XdhIp7a7454A5ovI7Bukxgt7MX7udwAu3zg1DcpPU0rz3VV1SeaqvY4+A==}
    engines: {node: '>= 8'}

  '@nodelib/fs.walk@1.2.8':
    resolution: {integrity: sha512-oGB+UxlgWcgQkgwo8GcEGwemoTFt3FIO9ababBmaGwXIoBKZ+GTy0pP185beGg7Llih/NSHSV2XAs1lnznocSg==}
    engines: {node: '>= 8'}

  '@octokit/auth-token@6.0.0':
    resolution: {integrity: sha512-P4YJBPdPSpWTQ1NU4XYdvHvXJJDxM6YwpS0FZHRgP7YFkdVxsWcpWGy/NVqlAA7PcPCnMacXlRm1y2PFZRWL/w==}
    engines: {node: '>= 20'}

  '@octokit/core@7.0.6':
    resolution: {integrity: sha512-DhGl4xMVFGVIyMwswXeyzdL4uXD5OGILGX5N8Y+f6W7LhC1Ze2poSNrkF/fedpVDHEEZ+PHFW0vL14I+mm8K3Q==}
    engines: {node: '>= 20'}

  '@octokit/endpoint@11.0.2':
    resolution: {integrity: sha512-4zCpzP1fWc7QlqunZ5bSEjxc6yLAlRTnDwKtgXfcI/FxxGoqedDG8V2+xJ60bV2kODqcGB+nATdtap/XYq2NZQ==}
    engines: {node: '>= 20'}

  '@octokit/graphql@9.0.3':
    resolution: {integrity: sha512-grAEuupr/C1rALFnXTv6ZQhFuL1D8G5y8CN04RgrO4FIPMrtm+mcZzFG7dcBm+nq+1ppNixu+Jd78aeJOYxlGA==}
    engines: {node: '>= 20'}

  '@octokit/openapi-types@26.0.0':
    resolution: {integrity: sha512-7AtcfKtpo77j7Ts73b4OWhOZHTKo/gGY8bB3bNBQz4H+GRSWqx2yvj8TXRsbdTE0eRmYmXOEY66jM7mJ7LzfsA==}

  '@octokit/openapi-types@27.0.0':
    resolution: {integrity: sha512-whrdktVs1h6gtR+09+QsNk2+FO+49j6ga1c55YZudfEG+oKJVvJLQi3zkOm5JjiUXAagWK2tI2kTGKJ2Ys7MGA==}

  '@octokit/plugin-paginate-rest@13.2.1':
    resolution: {integrity: sha512-Tj4PkZyIL6eBMYcG/76QGsedF0+dWVeLhYprTmuFVVxzDW7PQh23tM0TP0z+1MvSkxB29YFZwnUX+cXfTiSdyw==}
    engines: {node: '>= 20'}
    peerDependencies:
      '@octokit/core': '>=6'

  '@octokit/plugin-retry@8.0.3':
    resolution: {integrity: sha512-vKGx1i3MC0za53IzYBSBXcrhmd+daQDzuZfYDd52X5S0M2otf3kVZTVP8bLA3EkU0lTvd1WEC2OlNNa4G+dohA==}
    engines: {node: '>= 20'}
    peerDependencies:
      '@octokit/core': '>=7'

  '@octokit/plugin-throttling@11.0.3':
    resolution: {integrity: sha512-34eE0RkFCKycLl2D2kq7W+LovheM/ex3AwZCYN8udpi6bxsyjZidb2McXs69hZhLmJlDqTSP8cH+jSRpiaijBg==}
    engines: {node: '>= 20'}
    peerDependencies:
      '@octokit/core': ^7.0.0

  '@octokit/request-error@7.0.2':
    resolution: {integrity: sha512-U8piOROoQQUyExw5c6dTkU3GKxts5/ERRThIauNL7yaRoeXW0q/5bgHWT7JfWBw1UyrbK8ERId2wVkcB32n0uQ==}
    engines: {node: '>= 20'}

  '@octokit/request@10.0.6':
    resolution: {integrity: sha512-FO+UgZCUu+pPnZAR+iKdUt64kPE7QW7ciqpldaMXaNzixz5Jld8dJ31LAUewk0cfSRkNSRKyqG438ba9c/qDlQ==}
    engines: {node: '>= 20'}

  '@octokit/types@15.0.2':
    resolution: {integrity: sha512-rR+5VRjhYSer7sC51krfCctQhVTmjyUMAaShfPB8mscVa8tSoLyon3coxQmXu0ahJoLVWl8dSGD/3OGZlFV44Q==}

  '@octokit/types@16.0.0':
    resolution: {integrity: sha512-sKq+9r1Mm4efXW1FCk7hFSeJo4QKreL/tTbR0rz/qx/r1Oa2VV83LTA/H/MuCOX7uCIJmQVRKBcbmWoySjAnSg==}

  '@pnpm/config.env-replace@1.1.0':
    resolution: {integrity: sha512-htyl8TWnKL7K/ESFa1oW2UB5lVDxuF5DpM7tBi6Hu2LNL3mWkIzNLG6N4zoCUP1lCKNxWy/3iu8mS8MvToGd6w==}
    engines: {node: '>=12.22.0'}

  '@pnpm/network.ca-file@1.0.2':
    resolution: {integrity: sha512-YcPQ8a0jwYU9bTdJDpXjMi7Brhkr1mXsXrUJvjqM2mQDgkRiz8jFaQGOdaLxgjtUfQgZhKy/O3cG/YwmgKaxLA==}
    engines: {node: '>=12.22.0'}

  '@pnpm/npm-conf@2.3.1':
    resolution: {integrity: sha512-c83qWb22rNRuB0UaVCI0uRPNRr8Z0FWnEIvT47jiHAmOIUHbBOg5XvV7pM5x+rKn9HRpjxquDbXYSXr3fAKFcw==}
    engines: {node: '>=12'}

  '@polka/url@1.0.0-next.29':
    resolution: {integrity: sha512-wwQAWhWSuHaag8c4q/KN/vCoeOJYshAIvMQwD4GpSb3OiZklFfvAgmj0VCBBImRpuF/aFgIRzllXlVX93Jevww==}

  '@radix-ui/number@1.1.1':
    resolution: {integrity: sha512-MkKCwxlXTgz6CFoJx3pCwn07GKp36+aZyu/u2Ln2VrA5DcdyCZkASEDBTd8x5whTQQL5CiYf4prXKLcgQdv29g==}

  '@radix-ui/primitive@1.1.3':
    resolution: {integrity: sha512-JTF99U/6XIjCBo0wqkU5sK10glYe27MRRsfwoiq5zzOEZLHU3A3KCMa5X/azekYRCJ0HlwI0crAXS/5dEHTzDg==}

  '@radix-ui/react-accordion@1.2.12':
    resolution: {integrity: sha512-T4nygeh9YE9dLRPhAHSeOZi7HBXo+0kYIPJXayZfvWOWA0+n3dESrZbjfDPUABkUNym6Hd+f2IR113To8D2GPA==}
    peerDependencies:
      '@types/react': '*'
      '@types/react-dom': '*'
      react: ^16.8 || ^17.0 || ^18.0 || ^19.0 || ^19.0.0-rc
      react-dom: ^16.8 || ^17.0 || ^18.0 || ^19.0 || ^19.0.0-rc
    peerDependenciesMeta:
      '@types/react':
        optional: true
      '@types/react-dom':
        optional: true

  '@radix-ui/react-alert-dialog@1.1.15':
    resolution: {integrity: sha512-oTVLkEw5GpdRe29BqJ0LSDFWI3qu0vR1M0mUkOQWDIUnY/QIkLpgDMWuKxP94c2NAC2LGcgVhG1ImF3jkZ5wXw==}
    peerDependencies:
      '@types/react': '*'
      '@types/react-dom': '*'
      react: ^16.8 || ^17.0 || ^18.0 || ^19.0 || ^19.0.0-rc
      react-dom: ^16.8 || ^17.0 || ^18.0 || ^19.0 || ^19.0.0-rc
    peerDependenciesMeta:
      '@types/react':
        optional: true
      '@types/react-dom':
        optional: true

  '@radix-ui/react-arrow@1.1.7':
    resolution: {integrity: sha512-F+M1tLhO+mlQaOWspE8Wstg+z6PwxwRd8oQ8IXceWz92kfAmalTRf0EjrouQeo7QssEPfCn05B4Ihs1K9WQ/7w==}
    peerDependencies:
      '@types/react': '*'
      '@types/react-dom': '*'
      react: ^16.8 || ^17.0 || ^18.0 || ^19.0 || ^19.0.0-rc
      react-dom: ^16.8 || ^17.0 || ^18.0 || ^19.0 || ^19.0.0-rc
    peerDependenciesMeta:
      '@types/react':
        optional: true
      '@types/react-dom':
        optional: true

  '@radix-ui/react-checkbox@1.3.3':
    resolution: {integrity: sha512-wBbpv+NQftHDdG86Qc0pIyXk5IR3tM8Vd0nWLKDcX8nNn4nXFOFwsKuqw2okA/1D/mpaAkmuyndrPJTYDNZtFw==}
    peerDependencies:
      '@types/react': '*'
      '@types/react-dom': '*'
      react: ^16.8 || ^17.0 || ^18.0 || ^19.0 || ^19.0.0-rc
      react-dom: ^16.8 || ^17.0 || ^18.0 || ^19.0 || ^19.0.0-rc
    peerDependenciesMeta:
      '@types/react':
        optional: true
      '@types/react-dom':
        optional: true

  '@radix-ui/react-collapsible@1.1.12':
    resolution: {integrity: sha512-Uu+mSh4agx2ib1uIGPP4/CKNULyajb3p92LsVXmH2EHVMTfZWpll88XJ0j4W0z3f8NK1eYl1+Mf/szHPmcHzyA==}
    peerDependencies:
      '@types/react': '*'
      '@types/react-dom': '*'
      react: ^16.8 || ^17.0 || ^18.0 || ^19.0 || ^19.0.0-rc
      react-dom: ^16.8 || ^17.0 || ^18.0 || ^19.0 || ^19.0.0-rc
    peerDependenciesMeta:
      '@types/react':
        optional: true
      '@types/react-dom':
        optional: true

  '@radix-ui/react-collection@1.1.7':
    resolution: {integrity: sha512-Fh9rGN0MoI4ZFUNyfFVNU4y9LUz93u9/0K+yLgA2bwRojxM8JU1DyvvMBabnZPBgMWREAJvU2jjVzq+LrFUglw==}
    peerDependencies:
      '@types/react': '*'
      '@types/react-dom': '*'
      react: ^16.8 || ^17.0 || ^18.0 || ^19.0 || ^19.0.0-rc
      react-dom: ^16.8 || ^17.0 || ^18.0 || ^19.0 || ^19.0.0-rc
    peerDependenciesMeta:
      '@types/react':
        optional: true
      '@types/react-dom':
        optional: true

  '@radix-ui/react-compose-refs@1.1.2':
    resolution: {integrity: sha512-z4eqJvfiNnFMHIIvXP3CY57y2WJs5g2v3X0zm9mEJkrkNv4rDxu+sg9Jh8EkXyeqBkB7SOcboo9dMVqhyrACIg==}
    peerDependencies:
      '@types/react': '*'
      react: ^16.8 || ^17.0 || ^18.0 || ^19.0 || ^19.0.0-rc
    peerDependenciesMeta:
      '@types/react':
        optional: true

  '@radix-ui/react-context@1.1.2':
    resolution: {integrity: sha512-jCi/QKUM2r1Ju5a3J64TH2A5SpKAgh0LpknyqdQ4m6DCV0xJ2HG1xARRwNGPQfi1SLdLWZ1OJz6F4OMBBNiGJA==}
    peerDependencies:
      '@types/react': '*'
      react: ^16.8 || ^17.0 || ^18.0 || ^19.0 || ^19.0.0-rc
    peerDependenciesMeta:
      '@types/react':
        optional: true

  '@radix-ui/react-dialog@1.1.15':
    resolution: {integrity: sha512-TCglVRtzlffRNxRMEyR36DGBLJpeusFcgMVD9PZEzAKnUs1lKCgX5u9BmC2Yg+LL9MgZDugFFs1Vl+Jp4t/PGw==}
    peerDependencies:
      '@types/react': '*'
      '@types/react-dom': '*'
      react: ^16.8 || ^17.0 || ^18.0 || ^19.0 || ^19.0.0-rc
      react-dom: ^16.8 || ^17.0 || ^18.0 || ^19.0 || ^19.0.0-rc
    peerDependenciesMeta:
      '@types/react':
        optional: true
      '@types/react-dom':
        optional: true

  '@radix-ui/react-direction@1.1.1':
    resolution: {integrity: sha512-1UEWRX6jnOA2y4H5WczZ44gOOjTEmlqv1uNW4GAJEO5+bauCBhv8snY65Iw5/VOS/ghKN9gr2KjnLKxrsvoMVw==}
    peerDependencies:
      '@types/react': '*'
      react: ^16.8 || ^17.0 || ^18.0 || ^19.0 || ^19.0.0-rc
    peerDependenciesMeta:
      '@types/react':
        optional: true

  '@radix-ui/react-dismissable-layer@1.1.11':
    resolution: {integrity: sha512-Nqcp+t5cTB8BinFkZgXiMJniQH0PsUt2k51FUhbdfeKvc4ACcG2uQniY/8+h1Yv6Kza4Q7lD7PQV0z0oicE0Mg==}
    peerDependencies:
      '@types/react': '*'
      '@types/react-dom': '*'
      react: ^16.8 || ^17.0 || ^18.0 || ^19.0 || ^19.0.0-rc
      react-dom: ^16.8 || ^17.0 || ^18.0 || ^19.0 || ^19.0.0-rc
    peerDependenciesMeta:
      '@types/react':
        optional: true
      '@types/react-dom':
        optional: true

  '@radix-ui/react-dropdown-menu@2.1.16':
    resolution: {integrity: sha512-1PLGQEynI/3OX/ftV54COn+3Sud/Mn8vALg2rWnBLnRaGtJDduNW/22XjlGgPdpcIbiQxjKtb7BkcjP00nqfJw==}
    peerDependencies:
      '@types/react': '*'
      '@types/react-dom': '*'
      react: ^16.8 || ^17.0 || ^18.0 || ^19.0 || ^19.0.0-rc
      react-dom: ^16.8 || ^17.0 || ^18.0 || ^19.0 || ^19.0.0-rc
    peerDependenciesMeta:
      '@types/react':
        optional: true
      '@types/react-dom':
        optional: true

  '@radix-ui/react-focus-guards@1.1.3':
    resolution: {integrity: sha512-0rFg/Rj2Q62NCm62jZw0QX7a3sz6QCQU0LpZdNrJX8byRGaGVTqbrW9jAoIAHyMQqsNpeZ81YgSizOt5WXq0Pw==}
    peerDependencies:
      '@types/react': '*'
      react: ^16.8 || ^17.0 || ^18.0 || ^19.0 || ^19.0.0-rc
    peerDependenciesMeta:
      '@types/react':
        optional: true

  '@radix-ui/react-focus-scope@1.1.7':
    resolution: {integrity: sha512-t2ODlkXBQyn7jkl6TNaw/MtVEVvIGelJDCG41Okq/KwUsJBwQ4XVZsHAVUkK4mBv3ewiAS3PGuUWuY2BoK4ZUw==}
    peerDependencies:
      '@types/react': '*'
      '@types/react-dom': '*'
      react: ^16.8 || ^17.0 || ^18.0 || ^19.0 || ^19.0.0-rc
      react-dom: ^16.8 || ^17.0 || ^18.0 || ^19.0 || ^19.0.0-rc
    peerDependenciesMeta:
      '@types/react':
        optional: true
      '@types/react-dom':
        optional: true

  '@radix-ui/react-id@1.1.1':
    resolution: {integrity: sha512-kGkGegYIdQsOb4XjsfM97rXsiHaBwco+hFI66oO4s9LU+PLAC5oJ7khdOVFxkhsmlbpUqDAvXw11CluXP+jkHg==}
    peerDependencies:
      '@types/react': '*'
      react: ^16.8 || ^17.0 || ^18.0 || ^19.0 || ^19.0.0-rc
    peerDependenciesMeta:
      '@types/react':
        optional: true

  '@radix-ui/react-label@2.1.7':
    resolution: {integrity: sha512-YT1GqPSL8kJn20djelMX7/cTRp/Y9w5IZHvfxQTVHrOqa2yMl7i/UfMqKRU5V7mEyKTrUVgJXhNQPVCG8PBLoQ==}
    peerDependencies:
      '@types/react': '*'
      '@types/react-dom': '*'
      react: ^16.8 || ^17.0 || ^18.0 || ^19.0 || ^19.0.0-rc
      react-dom: ^16.8 || ^17.0 || ^18.0 || ^19.0 || ^19.0.0-rc
    peerDependenciesMeta:
      '@types/react':
        optional: true
      '@types/react-dom':
        optional: true

  '@radix-ui/react-menu@2.1.16':
    resolution: {integrity: sha512-72F2T+PLlphrqLcAotYPp0uJMr5SjP5SL01wfEspJbru5Zs5vQaSHb4VB3ZMJPimgHHCHG7gMOeOB9H3Hdmtxg==}
    peerDependencies:
      '@types/react': '*'
      '@types/react-dom': '*'
      react: ^16.8 || ^17.0 || ^18.0 || ^19.0 || ^19.0.0-rc
      react-dom: ^16.8 || ^17.0 || ^18.0 || ^19.0 || ^19.0.0-rc
    peerDependenciesMeta:
      '@types/react':
        optional: true
      '@types/react-dom':
        optional: true

  '@radix-ui/react-navigation-menu@1.2.14':
    resolution: {integrity: sha512-YB9mTFQvCOAQMHU+C/jVl96WmuWeltyUEpRJJky51huhds5W2FQr1J8D/16sQlf0ozxkPK8uF3niQMdUwZPv5w==}
    peerDependencies:
      '@types/react': '*'
      '@types/react-dom': '*'
      react: ^16.8 || ^17.0 || ^18.0 || ^19.0 || ^19.0.0-rc
      react-dom: ^16.8 || ^17.0 || ^18.0 || ^19.0 || ^19.0.0-rc
    peerDependenciesMeta:
      '@types/react':
        optional: true
      '@types/react-dom':
        optional: true

  '@radix-ui/react-popover@1.1.15':
    resolution: {integrity: sha512-kr0X2+6Yy/vJzLYJUPCZEc8SfQcf+1COFoAqauJm74umQhta9M7lNJHP7QQS3vkvcGLQUbWpMzwrXYwrYztHKA==}
    peerDependencies:
      '@types/react': '*'
      '@types/react-dom': '*'
      react: ^16.8 || ^17.0 || ^18.0 || ^19.0 || ^19.0.0-rc
      react-dom: ^16.8 || ^17.0 || ^18.0 || ^19.0 || ^19.0.0-rc
    peerDependenciesMeta:
      '@types/react':
        optional: true
      '@types/react-dom':
        optional: true

  '@radix-ui/react-popper@1.2.8':
    resolution: {integrity: sha512-0NJQ4LFFUuWkE7Oxf0htBKS6zLkkjBH+hM1uk7Ng705ReR8m/uelduy1DBo0PyBXPKVnBA6YBlU94MBGXrSBCw==}
    peerDependencies:
      '@types/react': '*'
      '@types/react-dom': '*'
      react: ^16.8 || ^17.0 || ^18.0 || ^19.0 || ^19.0.0-rc
      react-dom: ^16.8 || ^17.0 || ^18.0 || ^19.0 || ^19.0.0-rc
    peerDependenciesMeta:
      '@types/react':
        optional: true
      '@types/react-dom':
        optional: true

  '@radix-ui/react-portal@1.1.9':
    resolution: {integrity: sha512-bpIxvq03if6UNwXZ+HTK71JLh4APvnXntDc6XOX8UVq4XQOVl7lwok0AvIl+b8zgCw3fSaVTZMpAPPagXbKmHQ==}
    peerDependencies:
      '@types/react': '*'
      '@types/react-dom': '*'
      react: ^16.8 || ^17.0 || ^18.0 || ^19.0 || ^19.0.0-rc
      react-dom: ^16.8 || ^17.0 || ^18.0 || ^19.0 || ^19.0.0-rc
    peerDependenciesMeta:
      '@types/react':
        optional: true
      '@types/react-dom':
        optional: true

  '@radix-ui/react-presence@1.1.5':
    resolution: {integrity: sha512-/jfEwNDdQVBCNvjkGit4h6pMOzq8bHkopq458dPt2lMjx+eBQUohZNG9A7DtO/O5ukSbxuaNGXMjHicgwy6rQQ==}
    peerDependencies:
      '@types/react': '*'
      '@types/react-dom': '*'
      react: ^16.8 || ^17.0 || ^18.0 || ^19.0 || ^19.0.0-rc
      react-dom: ^16.8 || ^17.0 || ^18.0 || ^19.0 || ^19.0.0-rc
    peerDependenciesMeta:
      '@types/react':
        optional: true
      '@types/react-dom':
        optional: true

  '@radix-ui/react-primitive@2.1.3':
    resolution: {integrity: sha512-m9gTwRkhy2lvCPe6QJp4d3G1TYEUHn/FzJUtq9MjH46an1wJU+GdoGC5VLof8RX8Ft/DlpshApkhswDLZzHIcQ==}
    peerDependencies:
      '@types/react': '*'
      '@types/react-dom': '*'
      react: ^16.8 || ^17.0 || ^18.0 || ^19.0 || ^19.0.0-rc
      react-dom: ^16.8 || ^17.0 || ^18.0 || ^19.0 || ^19.0.0-rc
    peerDependenciesMeta:
      '@types/react':
        optional: true
      '@types/react-dom':
        optional: true

  '@radix-ui/react-radio-group@1.3.8':
    resolution: {integrity: sha512-VBKYIYImA5zsxACdisNQ3BjCBfmbGH3kQlnFVqlWU4tXwjy7cGX8ta80BcrO+WJXIn5iBylEH3K6ZTlee//lgQ==}
    peerDependencies:
      '@types/react': '*'
      '@types/react-dom': '*'
      react: ^16.8 || ^17.0 || ^18.0 || ^19.0 || ^19.0.0-rc
      react-dom: ^16.8 || ^17.0 || ^18.0 || ^19.0 || ^19.0.0-rc
    peerDependenciesMeta:
      '@types/react':
        optional: true
      '@types/react-dom':
        optional: true

  '@radix-ui/react-roving-focus@1.1.11':
    resolution: {integrity: sha512-7A6S9jSgm/S+7MdtNDSb+IU859vQqJ/QAtcYQcfFC6W8RS4IxIZDldLR0xqCFZ6DCyrQLjLPsxtTNch5jVA4lA==}
    peerDependencies:
      '@types/react': '*'
      '@types/react-dom': '*'
      react: ^16.8 || ^17.0 || ^18.0 || ^19.0 || ^19.0.0-rc
      react-dom: ^16.8 || ^17.0 || ^18.0 || ^19.0 || ^19.0.0-rc
    peerDependenciesMeta:
      '@types/react':
        optional: true
      '@types/react-dom':
        optional: true

  '@radix-ui/react-select@2.2.6':
    resolution: {integrity: sha512-I30RydO+bnn2PQztvo25tswPH+wFBjehVGtmagkU78yMdwTwVf12wnAOF+AeP8S2N8xD+5UPbGhkUfPyvT+mwQ==}
    peerDependencies:
      '@types/react': '*'
      '@types/react-dom': '*'
      react: ^16.8 || ^17.0 || ^18.0 || ^19.0 || ^19.0.0-rc
      react-dom: ^16.8 || ^17.0 || ^18.0 || ^19.0 || ^19.0.0-rc
    peerDependenciesMeta:
      '@types/react':
        optional: true
      '@types/react-dom':
        optional: true

  '@radix-ui/react-separator@1.1.7':
    resolution: {integrity: sha512-0HEb8R9E8A+jZjvmFCy/J4xhbXy3TV+9XSnGJ3KvTtjlIUy/YQ/p6UYZvi7YbeoeXdyU9+Y3scizK6hkY37baA==}
    peerDependencies:
      '@types/react': '*'
      '@types/react-dom': '*'
      react: ^16.8 || ^17.0 || ^18.0 || ^19.0 || ^19.0.0-rc
      react-dom: ^16.8 || ^17.0 || ^18.0 || ^19.0 || ^19.0.0-rc
    peerDependenciesMeta:
      '@types/react':
        optional: true
      '@types/react-dom':
        optional: true

  '@radix-ui/react-slot@1.2.3':
    resolution: {integrity: sha512-aeNmHnBxbi2St0au6VBVC7JXFlhLlOnvIIlePNniyUNAClzmtAUEY8/pBiK3iHjufOlwA+c20/8jngo7xcrg8A==}
    peerDependencies:
      '@types/react': '*'
      react: ^16.8 || ^17.0 || ^18.0 || ^19.0 || ^19.0.0-rc
    peerDependenciesMeta:
      '@types/react':
        optional: true

  '@radix-ui/react-tabs@1.1.13':
    resolution: {integrity: sha512-7xdcatg7/U+7+Udyoj2zodtI9H/IIopqo+YOIcZOq1nJwXWBZ9p8xiu5llXlekDbZkca79a/fozEYQXIA4sW6A==}
    peerDependencies:
      '@types/react': '*'
      '@types/react-dom': '*'
      react: ^16.8 || ^17.0 || ^18.0 || ^19.0 || ^19.0.0-rc
      react-dom: ^16.8 || ^17.0 || ^18.0 || ^19.0 || ^19.0.0-rc
    peerDependenciesMeta:
      '@types/react':
        optional: true
      '@types/react-dom':
        optional: true

  '@radix-ui/react-tooltip@1.2.8':
    resolution: {integrity: sha512-tY7sVt1yL9ozIxvmbtN5qtmH2krXcBCfjEiCgKGLqunJHvgvZG2Pcl2oQ3kbcZARb1BGEHdkLzcYGO8ynVlieg==}
    peerDependencies:
      '@types/react': '*'
      '@types/react-dom': '*'
      react: ^16.8 || ^17.0 || ^18.0 || ^19.0 || ^19.0.0-rc
      react-dom: ^16.8 || ^17.0 || ^18.0 || ^19.0 || ^19.0.0-rc
    peerDependenciesMeta:
      '@types/react':
        optional: true
      '@types/react-dom':
        optional: true

  '@radix-ui/react-use-callback-ref@1.1.1':
    resolution: {integrity: sha512-FkBMwD+qbGQeMu1cOHnuGB6x4yzPjho8ap5WtbEJ26umhgqVXbhekKUQO+hZEL1vU92a3wHwdp0HAcqAUF5iDg==}
    peerDependencies:
      '@types/react': '*'
      react: ^16.8 || ^17.0 || ^18.0 || ^19.0 || ^19.0.0-rc
    peerDependenciesMeta:
      '@types/react':
        optional: true

  '@radix-ui/react-use-controllable-state@1.2.2':
    resolution: {integrity: sha512-BjasUjixPFdS+NKkypcyyN5Pmg83Olst0+c6vGov0diwTEo6mgdqVR6hxcEgFuh4QrAs7Rc+9KuGJ9TVCj0Zzg==}
    peerDependencies:
      '@types/react': '*'
      react: ^16.8 || ^17.0 || ^18.0 || ^19.0 || ^19.0.0-rc
    peerDependenciesMeta:
      '@types/react':
        optional: true

  '@radix-ui/react-use-effect-event@0.0.2':
    resolution: {integrity: sha512-Qp8WbZOBe+blgpuUT+lw2xheLP8q0oatc9UpmiemEICxGvFLYmHm9QowVZGHtJlGbS6A6yJ3iViad/2cVjnOiA==}
    peerDependencies:
      '@types/react': '*'
      react: ^16.8 || ^17.0 || ^18.0 || ^19.0 || ^19.0.0-rc
    peerDependenciesMeta:
      '@types/react':
        optional: true

  '@radix-ui/react-use-escape-keydown@1.1.1':
    resolution: {integrity: sha512-Il0+boE7w/XebUHyBjroE+DbByORGR9KKmITzbR7MyQ4akpORYP/ZmbhAr0DG7RmmBqoOnZdy2QlvajJ2QA59g==}
    peerDependencies:
      '@types/react': '*'
      react: ^16.8 || ^17.0 || ^18.0 || ^19.0 || ^19.0.0-rc
    peerDependenciesMeta:
      '@types/react':
        optional: true

  '@radix-ui/react-use-layout-effect@1.1.1':
    resolution: {integrity: sha512-RbJRS4UWQFkzHTTwVymMTUv8EqYhOp8dOOviLj2ugtTiXRaRQS7GLGxZTLL1jWhMeoSCf5zmcZkqTl9IiYfXcQ==}
    peerDependencies:
      '@types/react': '*'
      react: ^16.8 || ^17.0 || ^18.0 || ^19.0 || ^19.0.0-rc
    peerDependenciesMeta:
      '@types/react':
        optional: true

  '@radix-ui/react-use-previous@1.1.1':
    resolution: {integrity: sha512-2dHfToCj/pzca2Ck724OZ5L0EVrr3eHRNsG/b3xQJLA2hZpVCS99bLAX+hm1IHXDEnzU6by5z/5MIY794/a8NQ==}
    peerDependencies:
      '@types/react': '*'
      react: ^16.8 || ^17.0 || ^18.0 || ^19.0 || ^19.0.0-rc
    peerDependenciesMeta:
      '@types/react':
        optional: true

  '@radix-ui/react-use-rect@1.1.1':
    resolution: {integrity: sha512-QTYuDesS0VtuHNNvMh+CjlKJ4LJickCMUAqjlE3+j8w+RlRpwyX3apEQKGFzbZGdo7XNG1tXa+bQqIE7HIXT2w==}
    peerDependencies:
      '@types/react': '*'
      react: ^16.8 || ^17.0 || ^18.0 || ^19.0 || ^19.0.0-rc
    peerDependenciesMeta:
      '@types/react':
        optional: true

  '@radix-ui/react-use-size@1.1.1':
    resolution: {integrity: sha512-ewrXRDTAqAXlkl6t/fkXWNAhFX9I+CkKlw6zjEwk86RSPKwZr3xpBRso655aqYafwtnbpHLj6toFzmd6xdVptQ==}
    peerDependencies:
      '@types/react': '*'
      react: ^16.8 || ^17.0 || ^18.0 || ^19.0 || ^19.0.0-rc
    peerDependenciesMeta:
      '@types/react':
        optional: true

  '@radix-ui/react-visually-hidden@1.2.3':
    resolution: {integrity: sha512-pzJq12tEaaIhqjbzpCuv/OypJY/BPavOofm+dbab+MHLajy277+1lLm6JFcGgF5eskJ6mquGirhXY2GD/8u8Ug==}
    peerDependencies:
      '@types/react': '*'
      '@types/react-dom': '*'
      react: ^16.8 || ^17.0 || ^18.0 || ^19.0 || ^19.0.0-rc
      react-dom: ^16.8 || ^17.0 || ^18.0 || ^19.0 || ^19.0.0-rc
    peerDependenciesMeta:
      '@types/react':
        optional: true
      '@types/react-dom':
        optional: true

  '@radix-ui/rect@1.1.1':
    resolution: {integrity: sha512-HPwpGIzkl28mWyZqG52jiqDJ12waP11Pa1lGoiyUkIEuMLBP0oeK/C89esbXrxsky5we7dfd8U58nm0SgAWpVw==}

  '@rolldown/pluginutils@1.0.0-beta.27':
    resolution: {integrity: sha512-+d0F4MKMCbeVUJwG96uQ4SgAznZNSq93I3V+9NHA4OpvqG8mRCpGdKmK8l/dl02h2CCDHwW2FqilnTyDcAnqjA==}

  '@rollup/plugin-node-resolve@16.0.3':
    resolution: {integrity: sha512-lUYM3UBGuM93CnMPG1YocWu7X802BrNF3jW2zny5gQyLQgRFJhV1Sq0Zi74+dh/6NBx1DxFC4b4GXg9wUCG5Qg==}
    engines: {node: '>=14.0.0'}
    peerDependencies:
      rollup: ^2.78.0||^3.0.0||^4.0.0
    peerDependenciesMeta:
      rollup:
        optional: true

  '@rollup/pluginutils@5.3.0':
    resolution: {integrity: sha512-5EdhGZtnu3V88ces7s53hhfK5KSASnJZv8Lulpc04cWO3REESroJXg73DFsOmgbU2BhwV0E20bu2IDZb3VKW4Q==}
    engines: {node: '>=14.0.0'}
    peerDependencies:
      rollup: ^1.20.0||^2.0.0||^3.0.0||^4.0.0
    peerDependenciesMeta:
      rollup:
        optional: true

  '@rollup/rollup-android-arm-eabi@4.52.5':
    resolution: {integrity: sha512-8c1vW4ocv3UOMp9K+gToY5zL2XiiVw3k7f1ksf4yO1FlDFQ1C2u72iACFnSOceJFsWskc2WZNqeRhFRPzv+wtQ==}
    cpu: [arm]
    os: [android]

  '@rollup/rollup-android-arm64@4.52.5':
    resolution: {integrity: sha512-mQGfsIEFcu21mvqkEKKu2dYmtuSZOBMmAl5CFlPGLY94Vlcm+zWApK7F/eocsNzp8tKmbeBP8yXyAbx0XHsFNA==}
    cpu: [arm64]
    os: [android]

  '@rollup/rollup-darwin-arm64@4.52.5':
    resolution: {integrity: sha512-takF3CR71mCAGA+v794QUZ0b6ZSrgJkArC+gUiG6LB6TQty9T0Mqh3m2ImRBOxS2IeYBo4lKWIieSvnEk2OQWA==}
    cpu: [arm64]
    os: [darwin]

  '@rollup/rollup-darwin-x64@4.52.5':
    resolution: {integrity: sha512-W901Pla8Ya95WpxDn//VF9K9u2JbocwV/v75TE0YIHNTbhqUTv9w4VuQ9MaWlNOkkEfFwkdNhXgcLqPSmHy0fA==}
    cpu: [x64]
    os: [darwin]

  '@rollup/rollup-freebsd-arm64@4.52.5':
    resolution: {integrity: sha512-QofO7i7JycsYOWxe0GFqhLmF6l1TqBswJMvICnRUjqCx8b47MTo46W8AoeQwiokAx3zVryVnxtBMcGcnX12LvA==}
    cpu: [arm64]
    os: [freebsd]

  '@rollup/rollup-freebsd-x64@4.52.5':
    resolution: {integrity: sha512-jr21b/99ew8ujZubPo9skbrItHEIE50WdV86cdSoRkKtmWa+DDr6fu2c/xyRT0F/WazZpam6kk7IHBerSL7LDQ==}
    cpu: [x64]
    os: [freebsd]

  '@rollup/rollup-linux-arm-gnueabihf@4.52.5':
    resolution: {integrity: sha512-PsNAbcyv9CcecAUagQefwX8fQn9LQ4nZkpDboBOttmyffnInRy8R8dSg6hxxl2Re5QhHBf6FYIDhIj5v982ATQ==}
    cpu: [arm]
    os: [linux]

  '@rollup/rollup-linux-arm-musleabihf@4.52.5':
    resolution: {integrity: sha512-Fw4tysRutyQc/wwkmcyoqFtJhh0u31K+Q6jYjeicsGJJ7bbEq8LwPWV/w0cnzOqR2m694/Af6hpFayLJZkG2VQ==}
    cpu: [arm]
    os: [linux]

  '@rollup/rollup-linux-arm64-gnu@4.52.5':
    resolution: {integrity: sha512-a+3wVnAYdQClOTlyapKmyI6BLPAFYs0JM8HRpgYZQO02rMR09ZcV9LbQB+NL6sljzG38869YqThrRnfPMCDtZg==}
    cpu: [arm64]
    os: [linux]

  '@rollup/rollup-linux-arm64-musl@4.52.5':
    resolution: {integrity: sha512-AvttBOMwO9Pcuuf7m9PkC1PUIKsfaAJ4AYhy944qeTJgQOqJYJ9oVl2nYgY7Rk0mkbsuOpCAYSs6wLYB2Xiw0Q==}
    cpu: [arm64]
    os: [linux]

  '@rollup/rollup-linux-loong64-gnu@4.52.5':
    resolution: {integrity: sha512-DkDk8pmXQV2wVrF6oq5tONK6UHLz/XcEVow4JTTerdeV1uqPeHxwcg7aFsfnSm9L+OO8WJsWotKM2JJPMWrQtA==}
    cpu: [loong64]
    os: [linux]

  '@rollup/rollup-linux-ppc64-gnu@4.52.5':
    resolution: {integrity: sha512-W/b9ZN/U9+hPQVvlGwjzi+Wy4xdoH2I8EjaCkMvzpI7wJUs8sWJ03Rq96jRnHkSrcHTpQe8h5Tg3ZzUPGauvAw==}
    cpu: [ppc64]
    os: [linux]

  '@rollup/rollup-linux-riscv64-gnu@4.52.5':
    resolution: {integrity: sha512-sjQLr9BW7R/ZiXnQiWPkErNfLMkkWIoCz7YMn27HldKsADEKa5WYdobaa1hmN6slu9oWQbB6/jFpJ+P2IkVrmw==}
    cpu: [riscv64]
    os: [linux]

  '@rollup/rollup-linux-riscv64-musl@4.52.5':
    resolution: {integrity: sha512-hq3jU/kGyjXWTvAh2awn8oHroCbrPm8JqM7RUpKjalIRWWXE01CQOf/tUNWNHjmbMHg/hmNCwc/Pz3k1T/j/Lg==}
    cpu: [riscv64]
    os: [linux]

  '@rollup/rollup-linux-s390x-gnu@4.52.5':
    resolution: {integrity: sha512-gn8kHOrku8D4NGHMK1Y7NA7INQTRdVOntt1OCYypZPRt6skGbddska44K8iocdpxHTMMNui5oH4elPH4QOLrFQ==}
    cpu: [s390x]
    os: [linux]

  '@rollup/rollup-linux-x64-gnu@4.52.5':
    resolution: {integrity: sha512-hXGLYpdhiNElzN770+H2nlx+jRog8TyynpTVzdlc6bndktjKWyZyiCsuDAlpd+j+W+WNqfcyAWz9HxxIGfZm1Q==}
    cpu: [x64]
    os: [linux]

  '@rollup/rollup-linux-x64-musl@4.52.5':
    resolution: {integrity: sha512-arCGIcuNKjBoKAXD+y7XomR9gY6Mw7HnFBv5Rw7wQRvwYLR7gBAgV7Mb2QTyjXfTveBNFAtPt46/36vV9STLNg==}
    cpu: [x64]
    os: [linux]

  '@rollup/rollup-openharmony-arm64@4.52.5':
    resolution: {integrity: sha512-QoFqB6+/9Rly/RiPjaomPLmR/13cgkIGfA40LHly9zcH1S0bN2HVFYk3a1eAyHQyjs3ZJYlXvIGtcCs5tko9Cw==}
    cpu: [arm64]
    os: [openharmony]

  '@rollup/rollup-win32-arm64-msvc@4.52.5':
    resolution: {integrity: sha512-w0cDWVR6MlTstla1cIfOGyl8+qb93FlAVutcor14Gf5Md5ap5ySfQ7R9S/NjNaMLSFdUnKGEasmVnu3lCMqB7w==}
    cpu: [arm64]
    os: [win32]

  '@rollup/rollup-win32-ia32-msvc@4.52.5':
    resolution: {integrity: sha512-Aufdpzp7DpOTULJCuvzqcItSGDH73pF3ko/f+ckJhxQyHtp67rHw3HMNxoIdDMUITJESNE6a8uh4Lo4SLouOUg==}
    cpu: [ia32]
    os: [win32]

  '@rollup/rollup-win32-x64-gnu@4.52.5':
    resolution: {integrity: sha512-UGBUGPFp1vkj6p8wCRraqNhqwX/4kNQPS57BCFc8wYh0g94iVIW33wJtQAx3G7vrjjNtRaxiMUylM0ktp/TRSQ==}
    cpu: [x64]
    os: [win32]

  '@rollup/rollup-win32-x64-msvc@4.52.5':
    resolution: {integrity: sha512-TAcgQh2sSkykPRWLrdyy2AiceMckNf5loITqXxFI5VuQjS5tSuw3WlwdN8qv8vzjLAUTvYaH/mVjSFpbkFbpTg==}
    cpu: [x64]
    os: [win32]

  '@sapphire/async-queue@1.5.5':
    resolution: {integrity: sha512-cvGzxbba6sav2zZkH8GPf2oGk9yYoD5qrNWdu9fRehifgnFZJMV+nuy2nON2roRO4yQQ+v7MK/Pktl/HgfsUXg==}
    engines: {node: '>=v14.0.0', npm: '>=7.0.0'}

  '@sapphire/shapeshift@4.0.0':
    resolution: {integrity: sha512-d9dUmWVA7MMiKobL3VpLF8P2aeanRTu6ypG2OIaEv/ZHH/SUQ2iHOVyi5wAPjQ+HmnMuL0whK9ez8I/raWbtIg==}
    engines: {node: '>=v16'}

  '@sapphire/snowflake@3.5.3':
    resolution: {integrity: sha512-jjmJywLAFoWeBi1W7994zZyiNWPIiqRRNAmSERxyg93xRGzNYvGjlZ0gR6x0F4gPRi2+0O6S71kOZYyr3cxaIQ==}
    engines: {node: '>=v14.0.0', npm: '>=7.0.0'}

  '@scure/base@1.2.6':
    resolution: {integrity: sha512-g/nm5FgUa//MCj1gV09zTJTaM6KBAHqLN907YVQqf7zC49+DcO4B1so4ZX07Ef10Twr6nuqYEH9GEggFXA4Fmg==}

  '@scure/bip32@1.7.0':
    resolution: {integrity: sha512-E4FFX/N3f4B80AKWp5dP6ow+flD1LQZo/w8UnLGYZO674jS6YnYeepycOOksv+vLPSpgN35wgKgy+ybfTb2SMw==}

  '@scure/bip39@1.6.0':
    resolution: {integrity: sha512-+lF0BbLiJNwVlev4eKelw1WWLaiKXw7sSl8T6FvBlWkdX+94aGJ4o8XjUdlyhTCjd8c+B3KT3JfS8P0bLRNU6A==}

  '@sec-ant/readable-stream@0.4.1':
    resolution: {integrity: sha512-831qok9r2t8AlxLko40y2ebgSDhenenCatLVeW/uBtnHPyhHOvG0C7TvfgecV+wHzIm5KUICgzmVpWS+IMEAeg==}

  '@semantic-release/commit-analyzer@13.0.1':
    resolution: {integrity: sha512-wdnBPHKkr9HhNhXOhZD5a2LNl91+hs8CC2vsAVYxtZH3y0dV3wKn+uZSN61rdJQZ8EGxzWB3inWocBHV9+u/CQ==}
    engines: {node: '>=20.8.1'}
    peerDependencies:
      semantic-release: '>=20.1.0'

  '@semantic-release/error@4.0.0':
    resolution: {integrity: sha512-mgdxrHTLOjOddRVYIYDo0fR3/v61GNN1YGkfbrjuIKg/uMgCd+Qzo3UAXJ+woLQQpos4pl5Esuw5A7AoNlzjUQ==}
    engines: {node: '>=18'}

  '@semantic-release/github@11.0.6':
    resolution: {integrity: sha512-ctDzdSMrT3H+pwKBPdyCPty6Y47X8dSrjd3aPZ5KKIKKWTwZBE9De8GtsH3TyAlw3Uyo2stegMx6rJMXKpJwJA==}
    engines: {node: '>=20.8.1'}
    peerDependencies:
      semantic-release: '>=24.1.0'

  '@semantic-release/npm@12.0.2':
    resolution: {integrity: sha512-+M9/Lb35IgnlUO6OSJ40Ie+hUsZLuph2fqXC/qrKn0fMvUU/jiCjpoL6zEm69vzcmaZJ8yNKtMBEKHWN49WBbQ==}
    engines: {node: '>=20.8.1'}
    peerDependencies:
      semantic-release: '>=20.1.0'

  '@semantic-release/release-notes-generator@14.1.0':
    resolution: {integrity: sha512-CcyDRk7xq+ON/20YNR+1I/jP7BYKICr1uKd1HHpROSnnTdGqOTburi4jcRiTYz0cpfhxSloQO3cGhnoot7IEkA==}
    engines: {node: '>=20.8.1'}
    peerDependencies:
      semantic-release: '>=20.1.0'

  '@sindresorhus/is@4.6.0':
    resolution: {integrity: sha512-t09vSN3MdfsyCHoFcTRCH/iUtG7OJ0CsjzB8cjAmKc/va/kIgeDI/TxsigdncE/4be734m0cvIYwNaV4i2XqAw==}
    engines: {node: '>=10'}

  '@sindresorhus/merge-streams@4.0.0':
    resolution: {integrity: sha512-tlqY9xq5ukxTUZBmoOp+m61cqwQD5pHJtFY3Mn8CA8ps6yghLH/Hw8UPdqg4OLmFW3IFlcXnQNmo/dh8HzXYIQ==}
    engines: {node: '>=18'}

  '@standard-schema/utils@0.3.0':
    resolution: {integrity: sha512-e7Mew686owMaPJVNNLs55PUvgz371nKgwsc4vxE49zsODpJEnxgxRo2y/OKrqueavXgZNMDVj3DdHFlaSAeU8g==}

  '@supabase/auth-js@2.78.0':
    resolution: {integrity: sha512-cXDtu1U0LeZj/xfnFoV7yCze37TcbNo8FCxy1FpqhMbB9u9QxxDSW6pA5gm/07Ei7m260Lof4CZx67Cu6DPeig==}

  '@supabase/functions-js@2.78.0':
    resolution: {integrity: sha512-t1jOvArBsOINyqaRee1xJ3gryXLvkBzqnKfi6q3YRzzhJbGS6eXz0pXR5fqmJeB01fLC+1njpf3YhMszdPEF7g==}

  '@supabase/node-fetch@2.6.15':
    resolution: {integrity: sha512-1ibVeYUacxWYi9i0cf5efil6adJ9WRyZBLivgjs+AUpewx1F3xPi7gLgaASI2SmIQxPoCEjAsLAzKPgMJVgOUQ==}
    engines: {node: 4.x || >=6.0.0}

  '@supabase/postgrest-js@2.78.0':
    resolution: {integrity: sha512-AwhpYlSvJ+PSnPmIK8sHj7NGDyDENYfQGKrMtpVIEzQA2ApUjgpUGxzXWN4Z0wEtLQsvv7g4y9HVad9Hzo1TNA==}

  '@supabase/realtime-js@2.78.0':
    resolution: {integrity: sha512-rCs1zmLe7of7hj4s7G9z8rTqzWuNVtmwDr3FiCRCJFawEoa+RQO1xpZGbdeuVvVmKDyVN6b542Okci+117y/LQ==}

  '@supabase/storage-js@2.78.0':
    resolution: {integrity: sha512-n17P0JbjHOlxqJpkaGFOn97i3EusEKPEbWOpuk1r4t00Wg06B8Z4GUiq0O0n1vUpjiMgJUkLIMuBVp+bEgunzQ==}

  '@supabase/supabase-js@2.78.0':
    resolution: {integrity: sha512-xYMRNBFmKp2m1gMuwcp/gr/HlfZKqjye1Ib8kJe29XJNsgwsfO/f8skxnWiscFKTlkOKLuBexNgl5L8dzGt6vA==}

  '@tailwindcss/node@4.1.16':
    resolution: {integrity: sha512-BX5iaSsloNuvKNHRN3k2RcCuTEgASTo77mofW0vmeHkfrDWaoFAFvNHpEgtu0eqyypcyiBkDWzSMxJhp3AUVcw==}

  '@tailwindcss/oxide-android-arm64@4.1.16':
    resolution: {integrity: sha512-8+ctzkjHgwDJ5caq9IqRSgsP70xhdhJvm+oueS/yhD5ixLhqTw9fSL1OurzMUhBwE5zK26FXLCz2f/RtkISqHA==}
    engines: {node: '>= 10'}
    cpu: [arm64]
    os: [android]

  '@tailwindcss/oxide-darwin-arm64@4.1.16':
    resolution: {integrity: sha512-C3oZy5042v2FOALBZtY0JTDnGNdS6w7DxL/odvSny17ORUnaRKhyTse8xYi3yKGyfnTUOdavRCdmc8QqJYwFKA==}
    engines: {node: '>= 10'}
    cpu: [arm64]
    os: [darwin]

  '@tailwindcss/oxide-darwin-x64@4.1.16':
    resolution: {integrity: sha512-vjrl/1Ub9+JwU6BP0emgipGjowzYZMjbWCDqwA2Z4vCa+HBSpP4v6U2ddejcHsolsYxwL5r4bPNoamlV0xDdLg==}
    engines: {node: '>= 10'}
    cpu: [x64]
    os: [darwin]

  '@tailwindcss/oxide-freebsd-x64@4.1.16':
    resolution: {integrity: sha512-TSMpPYpQLm+aR1wW5rKuUuEruc/oOX3C7H0BTnPDn7W/eMw8W+MRMpiypKMkXZfwH8wqPIRKppuZoedTtNj2tg==}
    engines: {node: '>= 10'}
    cpu: [x64]
    os: [freebsd]

  '@tailwindcss/oxide-linux-arm-gnueabihf@4.1.16':
    resolution: {integrity: sha512-p0GGfRg/w0sdsFKBjMYvvKIiKy/LNWLWgV/plR4lUgrsxFAoQBFrXkZ4C0w8IOXfslB9vHK/JGASWD2IefIpvw==}
    engines: {node: '>= 10'}
    cpu: [arm]
    os: [linux]

  '@tailwindcss/oxide-linux-arm64-gnu@4.1.16':
    resolution: {integrity: sha512-DoixyMmTNO19rwRPdqviTrG1rYzpxgyYJl8RgQvdAQUzxC1ToLRqtNJpU/ATURSKgIg6uerPw2feW0aS8SNr/w==}
    engines: {node: '>= 10'}
    cpu: [arm64]
    os: [linux]

  '@tailwindcss/oxide-linux-arm64-musl@4.1.16':
    resolution: {integrity: sha512-H81UXMa9hJhWhaAUca6bU2wm5RRFpuHImrwXBUvPbYb+3jo32I9VIwpOX6hms0fPmA6f2pGVlybO6qU8pF4fzQ==}
    engines: {node: '>= 10'}
    cpu: [arm64]
    os: [linux]

  '@tailwindcss/oxide-linux-x64-gnu@4.1.16':
    resolution: {integrity: sha512-ZGHQxDtFC2/ruo7t99Qo2TTIvOERULPl5l0K1g0oK6b5PGqjYMga+FcY1wIUnrUxY56h28FxybtDEla+ICOyew==}
    engines: {node: '>= 10'}
    cpu: [x64]
    os: [linux]

  '@tailwindcss/oxide-linux-x64-musl@4.1.16':
    resolution: {integrity: sha512-Oi1tAaa0rcKf1Og9MzKeINZzMLPbhxvm7rno5/zuP1WYmpiG0bEHq4AcRUiG2165/WUzvxkW4XDYCscZWbTLZw==}
    engines: {node: '>= 10'}
    cpu: [x64]
    os: [linux]

  '@tailwindcss/oxide-wasm32-wasi@4.1.16':
    resolution: {integrity: sha512-B01u/b8LteGRwucIBmCQ07FVXLzImWESAIMcUU6nvFt/tYsQ6IHz8DmZ5KtvmwxD+iTYBtM1xwoGXswnlu9v0Q==}
    engines: {node: '>=14.0.0'}
    cpu: [wasm32]
    bundledDependencies:
      - '@napi-rs/wasm-runtime'
      - '@emnapi/core'
      - '@emnapi/runtime'
      - '@tybys/wasm-util'
      - '@emnapi/wasi-threads'
      - tslib

  '@tailwindcss/oxide-win32-arm64-msvc@4.1.16':
    resolution: {integrity: sha512-zX+Q8sSkGj6HKRTMJXuPvOcP8XfYON24zJBRPlszcH1Np7xuHXhWn8qfFjIujVzvH3BHU+16jBXwgpl20i+v9A==}
    engines: {node: '>= 10'}
    cpu: [arm64]
    os: [win32]

  '@tailwindcss/oxide-win32-x64-msvc@4.1.16':
    resolution: {integrity: sha512-m5dDFJUEejbFqP+UXVstd4W/wnxA4F61q8SoL+mqTypId2T2ZpuxosNSgowiCnLp2+Z+rivdU0AqpfgiD7yCBg==}
    engines: {node: '>= 10'}
    cpu: [x64]
    os: [win32]

  '@tailwindcss/oxide@4.1.16':
    resolution: {integrity: sha512-2OSv52FRuhdlgyOQqgtQHuCgXnS8nFSYRp2tJ+4WZXKgTxqPy7SMSls8c3mPT5pkZ17SBToGM5LHEJBO7miEdg==}
    engines: {node: '>= 10'}

  '@tailwindcss/postcss@4.1.16':
    resolution: {integrity: sha512-Qn3SFGPXYQMKR/UtqS+dqvPrzEeBZHrFA92maT4zijCVggdsXnDBMsPFJo1eArX3J+O+Gi+8pV4PkqjLCNBk3A==}

  '@tailwindcss/typography@0.5.19':
    resolution: {integrity: sha512-w31dd8HOx3k9vPtcQh5QHP9GwKcgbMp87j58qi6xgiBnFFtKEAgCWnDw4qUT8aHwkCp8bKvb/KGKWWHedP0AAg==}
    peerDependencies:
      tailwindcss: '>=3.0.0 || insiders || >=4.0.0-alpha.20 || >=4.0.0-beta.1'

  '@tanstack/query-core@5.90.6':
    resolution: {integrity: sha512-AnZSLF26R8uX+tqb/ivdrwbVdGemdEDm1Q19qM6pry6eOZ6bEYiY7mWhzXT1YDIPTNEVcZ5kYP9nWjoxDLiIVw==}

  '@tanstack/react-query@5.90.6':
    resolution: {integrity: sha512-gB1sljYjcobZKxjPbKSa31FUTyr+ROaBdoH+wSSs9Dk+yDCmMs+TkTV3PybRRVLC7ax7q0erJ9LvRWnMktnRAw==}
    peerDependencies:
      react: ^18 || ^19

  '@types/babel__core@7.20.5':
    resolution: {integrity: sha512-qoQprZvz5wQFJwMDqeseRXWv3rqMvhgpbXFfVyWhbx9X47POIA6i/+dXefEmZKoAgOaTdaIgNSMqMIU61yRyzA==}

  '@types/babel__generator@7.27.0':
    resolution: {integrity: sha512-ufFd2Xi92OAVPYsy+P4n7/U7e68fex0+Ee8gSG9KX7eo084CWiQ4sdxktvdl0bOPupXtVJPY19zk6EwWqUQ8lg==}

  '@types/babel__template@7.4.4':
    resolution: {integrity: sha512-h/NUaSyG5EyxBIp8YRxo4RMe2/qQgvyowRwVMzhYhBCONbW8PUsg4lkFMrhgZhUe5z3L3MiLDuvyJ/CaPa2A8A==}

  '@types/babel__traverse@7.28.0':
    resolution: {integrity: sha512-8PvcXf70gTDZBgt9ptxJ8elBeBjcLOAcOtoO/mPJjtji1+CdGbHgm77om1GrsPxsiE+uXIpNSK64UYaIwQXd4Q==}

  '@types/body-parser@1.19.6':
    resolution: {integrity: sha512-HLFeCYgz89uk22N5Qg3dvGvsv46B8GLvKKo1zKG4NybA8U2DiEO3w9lqGg29t/tfLRJpJ6iQxnVw4OnB7MoM9g==}

  '@types/chai@5.2.3':
    resolution: {integrity: sha512-Mw558oeA9fFbv65/y4mHtXDs9bPnFMZAL/jxdPFUpOHHIXX91mcgEHbS5Lahr+pwZFR8A7GQleRWeI6cGFC2UA==}

  '@types/connect@3.4.38':
    resolution: {integrity: sha512-K6uROf1LD88uDQqJCktA4yzL1YYAK6NgfsI0v/mTgyPKWsX1CnJ0XPSDhViejru1GcRkLWb8RlzFYJRqGUbaug==}

  '@types/debug@4.1.12':
    resolution: {integrity: sha512-vIChWdVG3LG1SMxEvI/AK+FWJthlrqlTu7fbrlywTkkaONwk/UAGaULXRlf8vkzFBLVm0zkMdCquhL5aOjhXPQ==}

  '@types/deep-eql@4.0.2':
    resolution: {integrity: sha512-c9h9dVVMigMPc4bwTvC5dxqtqJZwQPePsWjPlpSOnojbor6pGqdk541lfA7AqFQr5pB1BRdq0juY9db81BwyFw==}

  '@types/estree-jsx@1.0.5':
    resolution: {integrity: sha512-52CcUVNFyfb1A2ALocQw/Dd1BQFNmSdkuC3BkZ6iqhdMfQz7JWOFRuJFloOzjk+6WijU56m9oKXFAXc7o3Towg==}

  '@types/estree@1.0.8':
    resolution: {integrity: sha512-dWHzHa2WqEXI/O1E9OjrocMTKJl2mSrEolh1Iomrv6U+JuNwaHXsXx9bLu5gG7BUWFIN0skIQJQ/L1rIex4X6w==}

  '@types/eventsource@1.1.15':
    resolution: {integrity: sha512-XQmGcbnxUNa06HR3VBVkc9+A2Vpi9ZyLJcdS5dwaQQ/4ZMWFO+5c90FnMUpbtMZwB/FChoYHwuVg8TvkECacTA==}

  '@types/express-serve-static-core@5.1.0':
    resolution: {integrity: sha512-jnHMsrd0Mwa9Cf4IdOzbz543y4XJepXrbia2T4b6+spXC2We3t1y6K44D3mR8XMFSXMCf3/l7rCgddfx7UNVBA==}

  '@types/express@5.0.5':
    resolution: {integrity: sha512-LuIQOcb6UmnF7C1PCFmEU1u2hmiHL43fgFQX67sN3H4Z+0Yk0Neo++mFsBjhOAuLzvlQeqAAkeDOZrJs9rzumQ==}

  '@types/hast@3.0.4':
    resolution: {integrity: sha512-WPs+bbQw5aCj+x6laNGWLH3wviHtoCv/P3+otBhbOhJgG8qtpdAMlTCxLtsTWA7LH1Oh/bFCHsBn0TPS5m30EQ==}

  '@types/http-errors@2.0.5':
    resolution: {integrity: sha512-r8Tayk8HJnX0FztbZN7oVqGccWgw98T/0neJphO91KkmOzug1KkofZURD4UaD5uH8AqcFLfdPErnBod0u71/qg==}

  '@types/js-yaml@4.0.9':
    resolution: {integrity: sha512-k4MGaQl5TGo/iipqb2UDG2UwjXziSWkh0uysQelTlJpX1qGlpUZYm8PnO4DxG1qBomtJUdYJ6qR6xdIah10JLg==}

  '@types/mdast@4.0.4':
    resolution: {integrity: sha512-kGaNbPh1k7AFzgpud/gMdvIm5xuECykRR+JnWKQno9TAXVa6WIVCGTPvYGekIDL4uwCZQSYbUxNBSb1aUo79oA==}

  '@types/mime@1.3.5':
    resolution: {integrity: sha512-/pyBZWSLD2n0dcHE3hq8s8ZvcETHtEuF+3E7XVt0Ig2nvsVQXdghHVcEkIWjy9A0wKfTn97a/PSDYohKIlnP/w==}

  '@types/ms@2.1.0':
    resolution: {integrity: sha512-GsCCIZDE/p3i96vtEqx+7dBUGXrc7zeSK3wwPHIaRThS+9OhWIXRqzs4d6k1SVU8g91DrNRWxWUGhp5KXQb2VA==}

  '@types/node-cron@3.0.11':
    resolution: {integrity: sha512-0ikrnug3/IyneSHqCBeslAhlK2aBfYek1fGo4bP4QnZPmiqSGRK+Oy7ZMisLWkesffJvQ1cqAcBnJC+8+nxIAg==}

  '@types/node-fetch@2.6.13':
    resolution: {integrity: sha512-QGpRVpzSaUs30JBSGPjOg4Uveu384erbHBoT1zeONvyCfwQxIkUshLAOqN/k9EjGviPRmWTTe6aH2qySWKTVSw==}

  '@types/node@18.19.130':
    resolution: {integrity: sha512-GRaXQx6jGfL8sKfaIDD6OupbIHBr9jv7Jnaml9tB7l4v068PAOXqfcujMMo5PhbIs6ggR1XODELqahT2R8v0fg==}

  '@types/node@20.19.24':
    resolution: {integrity: sha512-FE5u0ezmi6y9OZEzlJfg37mqqf6ZDSF2V/NLjUyGrR9uTZ7Sb9F7bLNZ03S4XVUNRWGA7Ck4c1kK+YnuWjl+DA==}

  '@types/node@24.9.2':
    resolution: {integrity: sha512-uWN8YqxXxqFMX2RqGOrumsKeti4LlmIMIyV0lgut4jx7KQBcBiW6vkDtIBvHnHIquwNfJhk8v2OtmO8zXWHfPA==}

  '@types/normalize-package-data@2.4.4':
    resolution: {integrity: sha512-37i+OaWTh9qeK4LSHPsyRC7NahnGotNuZvjLSgcPzblpHB3rrCJxAOgI5gCdKm7coonsaX1Of0ILiTcnZjbfxA==}

  '@types/phoenix@1.6.6':
    resolution: {integrity: sha512-PIzZZlEppgrpoT2QgbnDU+MMzuR6BbCjllj0bM70lWoejMeNJAxCchxnv7J3XFkI8MpygtRpzXrIlmWUBclP5A==}

  '@types/prompts@2.4.9':
    resolution: {integrity: sha512-qTxFi6Buiu8+50/+3DGIWLHM6QuWsEKugJnnP6iv2Mc4ncxE4A/OJkjuVOA+5X0X1S/nq5VJRa8Lu+nwcvbrKA==}

  '@types/qs@6.14.0':
    resolution: {integrity: sha512-eOunJqu0K1923aExK6y8p6fsihYEn/BYuQ4g0CxAAgFc4b/ZLN4CrsRZ55srTdqoiLzU2B2evC+apEIxprEzkQ==}

  '@types/range-parser@1.2.7':
    resolution: {integrity: sha512-hKormJbkJqzQGhziax5PItDUTMAM9uE2XXQmM37dyd4hVM+5aVl7oVxMVUiVQn2oCQFN/LKCZdvSM0pFRqbSmQ==}

  '@types/react-dom@19.2.2':
    resolution: {integrity: sha512-9KQPoO6mZCi7jcIStSnlOWn2nEF3mNmyr3rIAsGnAbQKYbRLyqmeSc39EVgtxXVia+LMT8j3knZLAZAh+xLmrw==}
    peerDependencies:
      '@types/react': ^19.2.0

  '@types/react@19.2.2':
    resolution: {integrity: sha512-6mDvHUFSjyT2B2yeNx2nUgMxh9LtOWvkhIU3uePn2I2oyNymUAX1NIsdgviM4CH+JSrp2D2hsMvJOkxY+0wNRA==}

  '@types/resolve@1.20.2':
    resolution: {integrity: sha512-60BCwRFOZCQhDncwQdxxeOEEkbc5dIMccYLwbxsS4TUNeVECQ/pBJ0j09mrHOl/JJvpRPGwO9SvE4nR2Nb/a4Q==}

  '@types/send@0.17.6':
    resolution: {integrity: sha512-Uqt8rPBE8SY0RK8JB1EzVOIZ32uqy8HwdxCnoCOsYrvnswqmFZ/k+9Ikidlk/ImhsdvBsloHbAlewb2IEBV/Og==}

  '@types/send@1.2.1':
    resolution: {integrity: sha512-arsCikDvlU99zl1g69TcAB3mzZPpxgw0UQnaHeC1Nwb015xp8bknZv5rIfri9xTOcMuaVgvabfIRA7PSZVuZIQ==}

  '@types/serve-static@1.15.10':
    resolution: {integrity: sha512-tRs1dB+g8Itk72rlSI2ZrW6vZg0YrLI81iQSTkMmOqnqCaNr/8Ek4VwWcN5vZgCYWbg/JJSGBlUaYGAOP73qBw==}

  '@types/unist@2.0.11':
    resolution: {integrity: sha512-CmBKiL6NNo/OqgmMn95Fk9Whlp2mtvIv+KNpQKN2F4SjvrEesubTRWGYSg+BnWZOnlCaSTU1sMpsBOzgbYhnsA==}

  '@types/unist@3.0.3':
    resolution: {integrity: sha512-ko/gIFJRv177XgZsZcBwnqJN5x/Gien8qNOn0D5bQU/zAzVf9Zt3BlcUiLqhV9y4ARk0GbT3tnUiPNgnTXzc/Q==}

  '@types/ws@8.18.1':
    resolution: {integrity: sha512-ThVF6DCVhA8kUGy+aazFQ4kXQ7E1Ty7A3ypFOe0IcJV8O/M511G99AW24irKrW56Wt44yG9+ij8FaqoBGkuBXg==}

  '@ungap/structured-clone@1.3.0':
    resolution: {integrity: sha512-WmoN8qaIAo7WTYWbAZuG8PYEhn5fkz7dZrqTBZ7dtt//lL2Gwms1IcnQ5yHqjDfX8Ft5j4YzDM23f87zBfDe9g==}

  '@visulima/fs@4.0.2':
    resolution: {integrity: sha512-kKOHGP96FwxdgnVQwY3qdy1qoPWX8iKF5U5ZSWy/0UnVC+a1Ydf4Qz5gEcZRVclF3zMwMTM7Dh9kU3XZyHsX1g==}
    engines: {node: '>=20.19 <=25.x'}
    os: [darwin, linux, win32]
    peerDependencies:
      yaml: ^2.7.1
    peerDependenciesMeta:
      yaml:
        optional: true

  '@visulima/package@4.1.2':
    resolution: {integrity: sha512-lOo1PeozOJiTu6H0kMoll8W2rdL6YXtfcBuDbaEab2PxysCUAtdFbgX4bHQ3Wnc0Cu36S6fum2gW5ngNdBPJLQ==}
    engines: {node: '>=20.19 <=24.*'}
    os: [darwin, linux, win32]

  '@visulima/path@2.0.1':
    resolution: {integrity: sha512-IRBzE7Vf55R2BBxebxjcgUrC2owbuLYs7afhMYymFfS9DNJ5esoABlhu+nQxcn3a0NeVXHNOeL+j52eV7k4jmA==}
    engines: {node: '>=20.19 <=25.x'}
    os: [darwin, linux, win32]

  '@vitejs/plugin-react@4.7.0':
    resolution: {integrity: sha512-gUu9hwfWvvEDBBmgtAowQCojwZmJ5mcLn3aufeCsitijs3+f2NsrPtlAWIR6OPiqljl96GVCUbLe0HyqIpVaoA==}
    engines: {node: ^14.18.0 || >=16.0.0}
    peerDependencies:
      vite: ^4.2.0 || ^5.0.0 || ^6.0.0 || ^7.0.0

  '@vitest/expect@2.1.9':
    resolution: {integrity: sha512-UJCIkTBenHeKT1TTlKMJWy1laZewsRIzYighyYiJKZreqtdxSos/S1t+ktRMQWu2CKqaarrkeszJx1cgC5tGZw==}

  '@vitest/expect@3.2.4':
    resolution: {integrity: sha512-Io0yyORnB6sikFlt8QW5K7slY4OjqNX9jmJQ02QDda8lyM6B5oNgVWoSoKPac8/kgnCUzuHQKrSLtu/uOqqrig==}

  '@vitest/mocker@2.1.9':
    resolution: {integrity: sha512-tVL6uJgoUdi6icpxmdrn5YNo3g3Dxv+IHJBr0GXHaEdTcw3F+cPKnsXFhli6nO+f/6SDKPHEK1UN+k+TQv0Ehg==}
    peerDependencies:
      msw: ^2.4.9
      vite: ^5.0.0
    peerDependenciesMeta:
      msw:
        optional: true
      vite:
        optional: true

  '@vitest/mocker@3.2.4':
    resolution: {integrity: sha512-46ryTE9RZO/rfDd7pEqFl7etuyzekzEhUbTW3BvmeO/BcCMEgq59BKhek3dXDWgAj4oMK6OZi+vRr1wPW6qjEQ==}
    peerDependencies:
      msw: ^2.4.9
      vite: ^5.0.0 || ^6.0.0 || ^7.0.0-0
    peerDependenciesMeta:
      msw:
        optional: true
      vite:
        optional: true

  '@vitest/pretty-format@2.1.9':
    resolution: {integrity: sha512-KhRIdGV2U9HOUzxfiHmY8IFHTdqtOhIzCpd8WRdJiE7D/HUcZVD0EgQCVjm+Q9gkUXWgBvMmTtZgIG48wq7sOQ==}

  '@vitest/pretty-format@3.2.4':
    resolution: {integrity: sha512-IVNZik8IVRJRTr9fxlitMKeJeXFFFN0JaB9PHPGQ8NKQbGpfjlTx9zO4RefN8gp7eqjNy8nyK3NZmBzOPeIxtA==}

  '@vitest/runner@2.1.9':
    resolution: {integrity: sha512-ZXSSqTFIrzduD63btIfEyOmNcBmQvgOVsPNPe0jYtESiXkhd8u2erDLnMxmGrDCwHCCHE7hxwRDCT3pt0esT4g==}

  '@vitest/runner@3.2.4':
    resolution: {integrity: sha512-oukfKT9Mk41LreEW09vt45f8wx7DordoWUZMYdY/cyAk7w5TWkTRCNZYF7sX7n2wB7jyGAl74OxgwhPgKaqDMQ==}

  '@vitest/snapshot@2.1.9':
    resolution: {integrity: sha512-oBO82rEjsxLNJincVhLhaxxZdEtV0EFHMK5Kmx5sJ6H9L183dHECjiefOAdnqpIgT5eZwT04PoggUnW88vOBNQ==}

  '@vitest/snapshot@3.2.4':
    resolution: {integrity: sha512-dEYtS7qQP2CjU27QBC5oUOxLE/v5eLkGqPE0ZKEIDGMs4vKWe7IjgLOeauHsR0D5YuuycGRO5oSRXnwnmA78fQ==}

  '@vitest/spy@2.1.9':
    resolution: {integrity: sha512-E1B35FwzXXTs9FHNK6bDszs7mtydNi5MIfUWpceJ8Xbfb1gBMscAnwLbEu+B44ed6W3XjL9/ehLPHR1fkf1KLQ==}

  '@vitest/spy@3.2.4':
    resolution: {integrity: sha512-vAfasCOe6AIK70iP5UD11Ac4siNUNJ9i/9PZ3NKx07sG6sUxeag1LWdNrMWeKKYBLlzuK+Gn65Yd5nyL6ds+nw==}

  '@vitest/ui@2.1.9':
    resolution: {integrity: sha512-izzd2zmnk8Nl5ECYkW27328RbQ1nKvkm6Bb5DAaz1Gk59EbLkiCMa6OLT0NoaAYTjOFS6N+SMYW1nh4/9ljPiw==}
    peerDependencies:
      vitest: 2.1.9

  '@vitest/utils@2.1.9':
    resolution: {integrity: sha512-v0psaMSkNJ3A2NMrUEHFRzJtDPFn+/VWZ5WxImB21T9fjucJRmS7xCS3ppEnARb9y11OAzaD+P2Ps+b+BGX5iQ==}

  '@vitest/utils@3.2.4':
    resolution: {integrity: sha512-fB2V0JFrQSMsCo9HiSq3Ezpdv4iYaXRG1Sx8edX3MwxfyNn83mKiGzOcH+Fkxt4MHxr3y42fQi1oeAInqgX2QA==}

  '@vladfrangu/async_event_emitter@2.4.7':
    resolution: {integrity: sha512-Xfe6rpCTxSxfbswi/W/Pz7zp1WWSNn4A0eW4mLkQUewCrXXtMj31lCg+iQyTkh/CkusZSq9eDflu7tjEDXUY6g==}
    engines: {node: '>=v14.0.0', npm: '>=7.0.0'}

  '@xstate/store@3.11.2':
    resolution: {integrity: sha512-AleJBq1k2UMiDEslIahAQgQKjLHWJERVKbVqw+ZBnyP3GsNuz05K4RugTHGkJBF5MpcB5xwlRRFcjABRoiF7mQ==}
    peerDependencies:
      react: ^18.2.0 || ^19.0.0
      solid-js: ^1.7.6
    peerDependenciesMeta:
      react:
        optional: true
      solid-js:
        optional: true

  abort-controller@3.0.0:
    resolution: {integrity: sha512-h8lQ8tacZYnR3vNQTgibj+tODHI5/+l06Au2Pcriv/Gmet0eaj4TwWH41sO9wnHDiQsEj19q0drzdWdeAHtweg==}
    engines: {node: '>=6.5'}

  accepts@2.0.0:
    resolution: {integrity: sha512-5cvg6CtKwfgdmVqY1WIiXKc3Q1bkRqGLi+2W/6ao+6Y7gu/RCwRuAhGEzh5B4KlszSuTLgZYuqFqo5bImjNKng==}
    engines: {node: '>= 0.6'}

  agent-base@7.1.4:
    resolution: {integrity: sha512-MnA+YT8fwfJPgBx3m60MNqakm30XOkyIoH1y6huTQvC0PwZG7ki8NacLBcrPbNoo8vEZy7Jpuk7+jMO+CUovTQ==}
    engines: {node: '>= 14'}

  agentkeepalive@4.6.0:
    resolution: {integrity: sha512-kja8j7PjmncONqaTsB8fQ+wE2mSU2DJ9D4XKoJ5PFWIdRMa6SLSN1ff4mOr4jCbfRSsxR4keIiySJU0N9T5hIQ==}
    engines: {node: '>= 8.0.0'}

  aggregate-error@3.1.0:
    resolution: {integrity: sha512-4I7Td01quW/RpocfNayFdFVk1qSuoh0E7JrbRJ16nH01HhKFQ88INq9Sd+nd72zqRySlr9BmDA8xlEJ6vJMrYA==}
    engines: {node: '>=8'}

  aggregate-error@5.0.0:
    resolution: {integrity: sha512-gOsf2YwSlleG6IjRYG2A7k0HmBMEo6qVNk9Bp/EaLgAJT5ngH6PXbqa4ItvnEwCm/velL5jAnQgsHsWnjhGmvw==}
    engines: {node: '>=18'}

  ajv@6.12.6:
    resolution: {integrity: sha512-j3fVLgvTo527anyYyJOGTYJbG+vnnQYvE0m5mmkc1TK+nxAppkCLMIL0aZ4dblVCNoGShhm+kzE4ZUykBoMg4g==}

  ansi-escapes@7.1.1:
    resolution: {integrity: sha512-Zhl0ErHcSRUaVfGUeUdDuLgpkEo8KIFjB4Y9uAc46ScOpdDiU1Dbyplh7qWJeJ/ZHpbyMSM26+X3BySgnIz40Q==}
    engines: {node: '>=18'}

  ansi-regex@5.0.1:
    resolution: {integrity: sha512-quJQXlTSUGL2LH9SUXo8VwsY4soanhgo6LNSm84E1LBcE8s3O0wpdiRzyR9z/ZZJMlMWv37qOOb9pdJlMUEKFQ==}
    engines: {node: '>=8'}

  ansi-regex@6.2.2:
    resolution: {integrity: sha512-Bq3SmSpyFHaWjPk8If9yc6svM8c56dB5BAtW4Qbw5jHTwwXXcTLoRMkpDJp6VL0XzlWaCHTXrkFURMYmD0sLqg==}
    engines: {node: '>=12'}

  ansi-styles@3.2.1:
    resolution: {integrity: sha512-VT0ZI6kZRdTh8YyJw3SMbYm/u+NqfsAxEpWO0Pf9sq8/e94WxxOpPKx9FR1FlyCtOVDNOQ+8ntlqFxiRc+r5qA==}
    engines: {node: '>=4'}

  ansi-styles@4.3.0:
    resolution: {integrity: sha512-zbB9rCJAT1rbjiVDb2hqKFHNYLxgtk8NURxZ3IZwD3F6NtxbXZQCnnSi1Lkx+IDohdPlFp222wVALIheZJQSEg==}
    engines: {node: '>=8'}

  ansi-styles@6.2.3:
    resolution: {integrity: sha512-4Dj6M28JB+oAH8kFkTLUo+a2jwOFkuqb3yucU0CANcRRUbxS0cP0nZYCGjcc3BNXwRIsUVmDGgzawme7zvJHvg==}
    engines: {node: '>=12'}

  any-promise@1.3.0:
    resolution: {integrity: sha512-7UvmKalWRt1wgjL1RrGxoSJW/0QZFIegpeGvZG9kjp8vrRu55XTHbwnqq2GpXm9uLbcuhxm3IqX9OB4MZR1b2A==}

  anymatch@1.3.2:
    resolution: {integrity: sha512-0XNayC8lTHQ2OI8aljNCN3sSx6hsr/1+rlcDAotXJR7C1oZZHCNsfpbKwMjRA3Uqb5tF1Rae2oloTr4xpq+WjA==}

  argparse@2.0.1:
    resolution: {integrity: sha512-8+9WqebbFzpX9OR+Wa6O29asIogeRMzcGtAINdpMHHyAg10f05aSFVBbcEqGf/PXw1EjAZ+q2/bEBg3DvurK3Q==}

  argv-formatter@1.0.0:
    resolution: {integrity: sha512-F2+Hkm9xFaRg+GkaNnbwXNDV5O6pnCFEmqyhvfC/Ic5LbgOWjJh3L+mN/s91rxVL3znE7DYVpW0GJFT+4YBgWw==}

  aria-hidden@1.2.6:
    resolution: {integrity: sha512-ik3ZgC9dY/lYVVM++OISsaYDeg1tb0VtP5uL3ouh1koGOaUMDPpbFIei4JkFimWUFPn90sbMNMXQAIVOlnYKJA==}
    engines: {node: '>=10'}

  array-buffer-byte-length@1.0.2:
    resolution: {integrity: sha512-LHE+8BuR7RYGDKvnrmcuSq3tDcKv9OFEXQt/HpbZhY7V6h0zlUXutnAD82GiFx9rdieCMjkvtcsPqBwgUl1Iiw==}
    engines: {node: '>= 0.4'}

  array-ify@1.0.0:
    resolution: {integrity: sha512-c5AMf34bKdvPhQ7tBGhqkgKNUzMr4WUs+WDtC2ZUGOUncbxKMTvqxYctiseW3+L4bA8ec+GcZ6/A/FW4m8ukng==}

  array-union@2.1.0:
    resolution: {integrity: sha512-HGyxoOTYUyCM6stUe6EJgnd4EoewAI7zMdfqO+kGjnlZmBDz/cR5pf8r/cR4Wq60sL/p0IkcjUEEPwS3GFrIyw==}
    engines: {node: '>=8'}

  arraybuffer.prototype.slice@1.0.4:
    resolution: {integrity: sha512-BNoCY6SXXPQ7gF2opIP4GBE+Xw7U+pHMYKuzjgCN3GwiaIR09UUeKfheyIry77QtrCBlC0KK0q5/TER/tYh3PQ==}
    engines: {node: '>= 0.4'}

  asn1js@3.0.6:
    resolution: {integrity: sha512-UOCGPYbl0tv8+006qks/dTgV9ajs97X2p0FAbyS2iyCRrmLSRolDaHdp+v/CLgnzHc3fVB+CwYiUmei7ndFcgA==}
    engines: {node: '>=12.0.0'}

  assertion-error@2.0.1:
    resolution: {integrity: sha512-Izi8RQcffqCeNVgFigKli1ssklIbpHnCYc6AknXGYoB6grJqyeby7jv12JUQgmTAnIDnbck1uxksT4dzN3PWBA==}
    engines: {node: '>=12'}

  async-each@1.0.6:
    resolution: {integrity: sha512-c646jH1avxr+aVpndVMeAfYw7wAa6idufrlN3LPA4PmKS0QEGp6PIC9nwz0WQkkvBGAMEki3pFdtxaF39J9vvg==}

  async-function@1.0.0:
    resolution: {integrity: sha512-hsU18Ae8CDTR6Kgu9DYf0EbCr/a5iGL0rytQDobUcdpYOKokk8LEjVphnXkDkgpi0wYVsqrXuP0bZxJaTqdgoA==}
    engines: {node: '>= 0.4'}

  asynckit@0.4.0:
    resolution: {integrity: sha512-Oei9OH4tRh0YqU3GxhX79dM/mwVgvbZJaSNaRk+bshkj0S5cfHcgYakreBjrHwatXKbz+IoIdYLxrKim2MjW0Q==}

  autoprefixer@10.4.21:
    resolution: {integrity: sha512-O+A6LWV5LDHSJD3LjHYoNi4VLsj/Whi7k6zG12xTYaU4cQ8oxQGckXNX8cRHK5yOZ/ppVHe0ZBXGzSV9jXdVbQ==}
    engines: {node: ^10 || ^12 || >=14}
    hasBin: true
    peerDependencies:
      postcss: ^8.1.0

  available-typed-arrays@1.0.7:
    resolution: {integrity: sha512-wvUjBtSGN7+7SjNpq/9M2Tg350UZD3q62IFZLbRAR1bSMlCo1ZaeW+BJ+D090e4hIIZLBcTDWe4Mh4jvUDajzQ==}
    engines: {node: '>= 0.4'}

  babel-runtime@6.26.0:
    resolution: {integrity: sha512-ITKNuq2wKlW1fJg9sSW52eepoYgZBggvOAHC0u/CYu/qxQ9EVzThCgR69BnSXLHjy2f7SY5zaQ4yt7H9ZVxY2g==}

  bail@2.0.2:
    resolution: {integrity: sha512-0xO6mYd7JB2YesxDKplafRpsiOzPt9V02ddPCLbY1xYGPOX24NTyN50qnUxgCPcSoYMhKpAuBTjQoRZCAkUDRw==}

  balanced-match@1.0.2:
    resolution: {integrity: sha512-3oSeUO0TMV67hN1AmbXsK4yaqU7tjiHlbxRDZOpH0KW9+CeX4bRAaX0Anxt0tx2MrpRpWwQaPwIlISEJhYU5Pw==}

  baseline-browser-mapping@2.8.23:
    resolution: {integrity: sha512-616V5YX4bepJFzNyOfce5Fa8fDJMfoxzOIzDCZwaGL8MKVpFrXqfNUoIpRn9YMI5pXf/VKgzjB4htFMsFKKdiQ==}
    hasBin: true

  before-after-hook@4.0.0:
    resolution: {integrity: sha512-q6tR3RPqIB1pMiTRMFcZwuG5T8vwp+vUvEG0vuI6B+Rikh5BfPp2fQ82c925FOs+b0lcFQ8CFrL+KbilfZFhOQ==}

  binary-extensions@1.13.1:
    resolution: {integrity: sha512-Un7MIEDdUC5gNpcGDV97op1Ywk748MpHcFTHoYs6qnj1Z3j7I53VG3nwZhKzoBZmbdRNnb6WRdFlwl7tSDuZGw==}
    engines: {node: '>=0.10.0'}

  bindings@1.5.0:
    resolution: {integrity: sha512-p2q/t/mhvuOj/UeLlV6566GD/guowlr0hHxClI0W9m7MWYkL1F0hLo+0Aexs9HSPCtR1SXQ0TD3MMKrXZajbiQ==}

  bip39@3.1.0:
    resolution: {integrity: sha512-c9kiwdk45Do5GL0vJMe7tS95VjCii65mYAH7DfWl3uW8AVzXKQVUm64i3hzVybBDMp9r7j9iNxR85+ul8MdN/A==}

  body-parser@2.2.0:
    resolution: {integrity: sha512-02qvAaxv8tp7fBa/mw1ga98OGm+eCbqzJOKoRt70sLmfEEi+jyBYVTDGfCL/k06/4EMk/z01gCe7HoCH/f2LTg==}
    engines: {node: '>=18'}

  bottleneck@2.19.5:
    resolution: {integrity: sha512-VHiNCbI1lKdl44tGrhNfU3lup0Tj/ZBMJB5/2ZbNXRCPuRCO7ed2mgcK4r17y+KB2EfuYuRaVlwNbAeaWGSpbw==}

  brace-expansion@1.1.12:
    resolution: {integrity: sha512-9T9UjW3r0UW5c1Q7GTwllptXwhvYmEzFhzMfZ9H7FQWt+uZePjZPjBP/W1ZEyZ1twGWom5/56TF4lPcqjnDHcg==}

  braces@3.0.3:
    resolution: {integrity: sha512-yQbXgO/OSZVD2IsiLlro+7Hf6Q18EJrKSEsdoMzKePKXct3gvD8oLcOQdIzGupr5Fj+EDe8gO/lxc1BzfMpxvA==}
    engines: {node: '>=8'}

  browserslist@4.27.0:
    resolution: {integrity: sha512-AXVQwdhot1eqLihwasPElhX2tAZiBjWdJ9i/Zcj2S6QYIjkx62OKSfnobkriB81C3l4w0rVy3Nt4jaTBltYEpw==}
    engines: {node: ^6 || ^7 || ^8 || ^9 || ^10 || ^11 || ^12 || >=13.7}
    hasBin: true

  bytes@3.1.2:
    resolution: {integrity: sha512-/Nf7TyzTx6S3yRJObOAV7956r8cr2+Oj8AC5dt8wSP3BQAoeX58NoHyCU8P8zGkNXStjTSi6fzO6F0pBdcYbEg==}
    engines: {node: '>= 0.8'}

  cac@6.7.14:
    resolution: {integrity: sha512-b6Ilus+c3RrdDk+JhLKUAQfzzgLEPy6wcXqS7f/xe1EETvsDP6GORG7SFuOs6cID5YkqchW/LXZbX5bc8j7ZcQ==}
    engines: {node: '>=8'}

  call-bind-apply-helpers@1.0.2:
    resolution: {integrity: sha512-Sp1ablJ0ivDkSzjcaJdxEunN5/XvksFJ2sMBFfq6x0ryhQV/2b/KwFe21cMpmHtPOSij8K99/wSfoEuTObmuMQ==}
    engines: {node: '>= 0.4'}

  call-bind@1.0.8:
    resolution: {integrity: sha512-oKlSFMcMwpUg2ednkhQ454wfWiU/ul3CkJe/PEHcTKuiX6RpbehUiFMXu13HalGZxfUwCQzZG747YXBn1im9ww==}
    engines: {node: '>= 0.4'}

  call-bound@1.0.4:
    resolution: {integrity: sha512-+ys997U96po4Kx/ABpBCqhA9EuxJaQWDQg7295H4hBphv3IZg0boBKuwYpt4YXp6MZ5AmZQnU/tyMTlRpaSejg==}
    engines: {node: '>= 0.4'}

  callsites@3.1.0:
    resolution: {integrity: sha512-P8BjAsXvZS+VIDUI11hHCQEv74YT67YUi5JJFNWIqL235sBmjX4+qx9Muvls5ivyNENctx46xQLQ3aTuE7ssaQ==}
    engines: {node: '>=6'}

  caniuse-lite@1.0.30001753:
    resolution: {integrity: sha512-Bj5H35MD/ebaOV4iDLqPEtiliTN29qkGtEHCwawWn4cYm+bPJM2NsaP30vtZcnERClMzp52J4+aw2UNbK4o+zw==}

  ccount@2.0.1:
    resolution: {integrity: sha512-eyrF0jiFpY+3drT6383f1qhkbGsLSifNAjA61IUjZjmLCWjItY6LB9ft9YhoDgwfmclB2zhu51Lc7+95b8NRAg==}

  chai@5.3.3:
    resolution: {integrity: sha512-4zNhdJD/iOjSH0A05ea+Ke6MU5mmpQcbQsSOkgdaUMJ9zTlDTD/GYlwohmIE2u0gaxHYiVHEn1Fw9mZ/ktJWgw==}
    engines: {node: '>=18'}

  chalk@2.4.2:
    resolution: {integrity: sha512-Mti+f9lpJNcwF4tWV8/OrTTtF1gZi+f8FqlyAdouralcFWFQWF2+NgCHShjkCb+IFBLq9buZwE1xckQU4peSuQ==}
    engines: {node: '>=4'}

  chalk@4.1.2:
    resolution: {integrity: sha512-oKnbhFyRIXpUuez8iBMmyEa4nbj4IOQyuhc/wy9kY7/WVPcwIO9VA668Pu8RkO7+0G76SLROeyw9CpQ061i4mA==}
    engines: {node: '>=10'}

  chalk@5.6.2:
    resolution: {integrity: sha512-7NzBL0rN6fMUW+f7A6Io4h40qQlG+xGmtMxfbnH/K7TAtt8JQWVQK+6g0UXKMeVJoyV5EkkNsErQ8pVD3bLHbA==}
    engines: {node: ^12.17.0 || ^14.13 || >=16.0.0}

  char-regex@1.0.2:
    resolution: {integrity: sha512-kWWXztvZ5SBQV+eRgKFeh8q5sLuZY2+8WUIzlxWVTg+oGwY14qylx1KbKzHd8P6ZYkAg0xyIDU9JMHhyJMZ1jw==}
    engines: {node: '>=10'}

  character-entities-html4@2.1.0:
    resolution: {integrity: sha512-1v7fgQRj6hnSwFpq1Eu0ynr/CDEw0rXo2B61qXrLNdHZmPKgb7fqS1a2JwF0rISo9q77jDI8VMEHoApn8qDoZA==}

  character-entities-legacy@3.0.0:
    resolution: {integrity: sha512-RpPp0asT/6ufRm//AJVwpViZbGM/MkjQFxJccQRHmISF/22NBtsHqAWmL+/pmkPWoIUJdWyeVleTl1wydHATVQ==}

  character-entities@2.0.2:
    resolution: {integrity: sha512-shx7oQ0Awen/BRIdkjkvz54PnEEI/EjwXDSIZp86/KKdbafHh1Df/RYGBhn4hbe2+uKC9FnT5UCEdyPz3ai9hQ==}

  character-reference-invalid@2.0.1:
    resolution: {integrity: sha512-iBZ4F4wRbyORVsu0jPV7gXkOsGYjGHPmAyv+HiHG8gi5PtC9KI2j1+v8/tlibRvjoWX027ypmG/n0HtO5t7unw==}

  check-error@2.1.1:
    resolution: {integrity: sha512-OAlb+T7V4Op9OwdkjmguYRqncdlx5JiofwOAUkmTF+jNdHwzTaTs4sRAGpzLF3oOz5xAyDGrPgeIDFQmDOTiJw==}
    engines: {node: '>= 16'}

  chokidar@1.7.0:
    resolution: {integrity: sha512-mk8fAWcRUOxY7btlLtitj3A45jOwSAxH4tOFOoEGbVsl6cL6pPMWUy7dwZ/canfj3QEdP6FHSnf/l1c6/WkzVg==}

  class-variance-authority@0.7.1:
    resolution: {integrity: sha512-Ka+9Trutv7G8M6WT6SeiRWz792K5qEqIGEGzXKhAE6xOWAY6pPH8U+9IY3oCMv6kqTmLsv7Xh/2w2RigkePMsg==}

  clean-stack@2.2.0:
    resolution: {integrity: sha512-4diC9HaTE+KRAMWhDhrGOECgWZxoevMc5TlkObMqNSsVU62PYzXZ/SMTjzyGAFF1YusgxGcSWTEXBhp0CPwQ1A==}
    engines: {node: '>=6'}

  clean-stack@5.3.0:
    resolution: {integrity: sha512-9ngPTOhYGQqNVSfeJkYXHmF7AGWp4/nN5D/QqNQs3Dvxd1Kk/WpjHfNujKHYUQ/5CoGyOyFNoWSPk5afzP0QVg==}
    engines: {node: '>=14.16'}

  cli-highlight@2.1.11:
    resolution: {integrity: sha512-9KDcoEVwyUXrjcJNvHD0NFc/hiwe/WPVYIleQh2O1N2Zro5gWJZ/K+3DGn8w8P/F6FxOgzyC5bxDyHIgCSPhGg==}
    engines: {node: '>=8.0.0', npm: '>=5.0.0'}
    hasBin: true

  cli-table3@0.6.5:
    resolution: {integrity: sha512-+W/5efTR7y5HRD7gACw9yQjqMVvEMLBHmboM/kPWam+H+Hmyrgjh6YncVKK122YZkXrLudzTuAukUw9FnMf7IQ==}
    engines: {node: 10.* || >= 12.*}

  cli-width@4.1.0:
    resolution: {integrity: sha512-ouuZd4/dm2Sw5Gmqy6bGyNNNe1qt9RpmxveLSO7KcgsTnU7RXfsw+/bukWGo1abgBiMAic068rclZsO4IWmmxQ==}
    engines: {node: '>= 12'}

  cliui@7.0.4:
    resolution: {integrity: sha512-OcRE68cOsVMXp1Yvonl/fzkQOyjLSu/8bhPDfQt0e0/Eb283TKP20Fs2MqoPsr9SwA595rRCA+QMzYc9nBP+JQ==}

  cliui@8.0.1:
    resolution: {integrity: sha512-BSeNnyus75C4//NQ9gQt1/csTXyo/8Sb+afLAkzAptFuMsod9HFokGNudZpi/oQV73hnVK+sR+5PVRMd+Dr7YQ==}
    engines: {node: '>=12'}

  clsx@2.1.1:
    resolution: {integrity: sha512-eYm0QWBtUrBWZWG0d386OGAw16Z995PiOVo2B7bjWSbHedGl5e0ZWaq65kOGgUSNesEIDkB9ISbTg/JK9dhCZA==}
    engines: {node: '>=6'}

  cmdk@1.1.1:
    resolution: {integrity: sha512-Vsv7kFaXm+ptHDMZ7izaRsP70GgrW9NBNGswt9OZaVBLlE0SNpDq8eu/VGXyF9r7M0azK3Wy7OlYXsuyYLFzHg==}
    peerDependencies:
      react: ^18 || ^19 || ^19.0.0-rc
      react-dom: ^18 || ^19 || ^19.0.0-rc

  color-convert@1.9.3:
    resolution: {integrity: sha512-QfAUtd+vFdAtFQcC8CCyYt1fYWxSqAiK2cSD6zDB8N3cpsEBAvRxp9zOGg6G/SHHJYAT88/az/IuDGALsNVbGg==}

  color-convert@2.0.1:
    resolution: {integrity: sha512-RRECPsj7iu/xb5oKYcsFHSppFNnsj/52OVTRKb4zP5onXwVF3zVmmToNcOfGC+CRDpfK/U584fMg38ZHCaElKQ==}
    engines: {node: '>=7.0.0'}

  color-name@1.1.3:
    resolution: {integrity: sha512-72fSenhMw2HZMTVHeCA9KCmpEIbzWiQsjN+BHcBbS9vr1mtt+vJjPdksIBNUmKAW8TFUDPJK5SUU3QhE9NEXDw==}

  color-name@1.1.4:
    resolution: {integrity: sha512-dOy+3AuW3a2wNbZHIuMZpTcgjGuLU/uBL/ubcZF9OXbDo8ff4O8yVp5Bf0efS8uEoYo5q4Fx7dY9OgQGXgAsQA==}

  combined-stream@1.0.8:
    resolution: {integrity: sha512-FQN4MRfuJeHf7cBbBMJFXhKSDq+2kAArBlmRBvcvFE5BB1HZKXtSFASDhdlz9zOYwxh8lDdnvmMOe/+5cdoEdg==}
    engines: {node: '>= 0.8'}

  comma-separated-tokens@2.0.3:
    resolution: {integrity: sha512-Fu4hJdvzeylCfQPp9SGWidpzrMs7tTrlu6Vb8XGaRGck8QSNZJJp538Wrb60Lax4fPwR64ViY468OIUTbRlGZg==}

  commander@12.1.0:
    resolution: {integrity: sha512-Vw8qHK3bZM9y/P10u3Vib8o/DdkvA2OtPtZvD871QKjy74Wj1WSKFILMPRPSdUSx5RFK1arlJzEtA4PkFgnbuA==}
    engines: {node: '>=18'}

  compare-func@2.0.0:
    resolution: {integrity: sha512-zHig5N+tPWARooBnb0Zx1MFcdfpyJrfTJ3Y5L+IFvUm8rM74hHz66z0gw0x4tijh5CorKkKUCnW82R2vmpeCRA==}

  concat-map@0.0.1:
    resolution: {integrity: sha512-/Srv4dswyQNBfohGpz9o6Yb3Gz3SrUDqBH5rTuhGR7ahtlbYKnVxw2bCFMRljaA7EXHaXZ8wsHdodFvbkhKmqg==}

  config-chain@1.1.13:
    resolution: {integrity: sha512-qj+f8APARXHrM0hraqXYb2/bOVSV4PvJQlNZ/DVj0QrmNM2q2euizkeuVckQ57J+W0mRH6Hvi+k50M4Jul2VRQ==}

  console-table-printer@2.15.0:
    resolution: {integrity: sha512-SrhBq4hYVjLCkBVOWaTzceJalvn5K1Zq5aQA6wXC/cYjI3frKWNPEMK3sZsJfNNQApvCQmgBcc13ZKmFj8qExw==}

  content-disposition@1.0.0:
    resolution: {integrity: sha512-Au9nRL8VNUut/XSzbQA38+M78dzP4D+eqg3gfJHMIHHYa3bg067xj1KxMUWj+VULbiZMowKngFFbKczUrNJ1mg==}
    engines: {node: '>= 0.6'}

  content-type@1.0.5:
    resolution: {integrity: sha512-nTjqfcBFEipKdXCv4YDQWCfmcLZKm81ldF0pAopTvyrFGVbcR6P/VAAd5G7N+0tTr8QqiU0tFadD6FK4NtJwOA==}
    engines: {node: '>= 0.6'}

  conventional-changelog-angular@8.1.0:
    resolution: {integrity: sha512-GGf2Nipn1RUCAktxuVauVr1e3r8QrLP/B0lEUsFktmGqc3ddbQkhoJZHJctVU829U1c6mTSWftrVOCHaL85Q3w==}
    engines: {node: '>=18'}

  conventional-changelog-writer@8.2.0:
    resolution: {integrity: sha512-Y2aW4596l9AEvFJRwFGJGiQjt2sBYTjPD18DdvxX9Vpz0Z7HQ+g1Z+6iYDAm1vR3QOJrDBkRHixHK/+FhkR6Pw==}
    engines: {node: '>=18'}
    hasBin: true

  conventional-commits-filter@5.0.0:
    resolution: {integrity: sha512-tQMagCOC59EVgNZcC5zl7XqO30Wki9i9J3acbUvkaosCT6JX3EeFwJD7Qqp4MCikRnzS18WXV3BLIQ66ytu6+Q==}
    engines: {node: '>=18'}

  conventional-commits-parser@6.2.1:
    resolution: {integrity: sha512-20pyHgnO40rvfI0NGF/xiEoFMkXDtkF8FwHvk5BokoFoCuTQRI8vrNCNFWUOfuolKJMm1tPCHc8GgYEtr1XRNA==}
    engines: {node: '>=18'}
    hasBin: true

  convert-hrtime@5.0.0:
    resolution: {integrity: sha512-lOETlkIeYSJWcbbcvjRKGxVMXJR+8+OQb/mTPbA4ObPMytYIsUbuOE0Jzy60hjARYszq1id0j8KgVhC+WGZVTg==}
    engines: {node: '>=12'}

  convert-source-map@2.0.0:
    resolution: {integrity: sha512-Kvp459HrV2FEJ1CAsi1Ku+MY3kasH19TFykTz2xWmMeq6bk2NU3XXvfJ+Q61m0xktWwt+1HSYf3JZsTms3aRJg==}

  cookie-signature@1.2.2:
    resolution: {integrity: sha512-D76uU73ulSXrD1UXF4KE2TMxVVwhsnCgfAyTg9k8P6KGZjlXKrOLe4dJQKI3Bxi5wjesZoFXJWElNWBjPZMbhg==}
    engines: {node: '>=6.6.0'}

  cookie@0.7.2:
    resolution: {integrity: sha512-yki5XnKuf750l50uGTllt6kKILY4nQ1eNIQatoXEByZ5dWgnKqbnqmTrBE5B4N7lrMJKQ2ytWMiTO2o0v6Ew/w==}
    engines: {node: '>= 0.6'}

  cookie@1.0.2:
    resolution: {integrity: sha512-9Kr/j4O16ISv8zBBhJoi4bXOYNTkFLOqSL3UDB0njXxCXNezjeyVrJyGOWtgfs/q2km1gwBcfH8q1yEGoMYunA==}
    engines: {node: '>=18'}

  core-js@2.6.12:
    resolution: {integrity: sha512-Kb2wC0fvsWfQrgk8HU5lW6U/Lcs8+9aaYcy4ZFc6DDlo4nZ7n70dEgE5rtR0oG6ufKDUnrwfWL1mXR5ljDatrQ==}
    deprecated: core-js@<3.23.3 is no longer maintained and not recommended for usage due to the number of issues. Because of the V8 engine whims, feature detection in old core-js versions could cause a slowdown up to 100x even if nothing is polyfilled. Some versions have web compatibility issues. Please, upgrade your dependencies to the actual version of core-js.

  core-util-is@1.0.3:
    resolution: {integrity: sha512-ZQBvi1DcpJ4GDqanjucZ2Hj3wEO5pZDS89BWbkcrvdxksJorwUDDZamX9ldFkp9aw2lmBDLgkObEA4DWNJ9FYQ==}

  cors@2.8.5:
    resolution: {integrity: sha512-KIHbLJqu73RGr/hnbrO9uBeixNGuvSQjul/jdFvS/KFSIH1hWVd1ng7zOHx+YrEfInLG7q4n6GHQ9cDtxv/P6g==}
    engines: {node: '>= 0.10'}

  cosmiconfig@9.0.0:
    resolution: {integrity: sha512-itvL5h8RETACmOTFc4UfIyB2RfEHi71Ax6E/PivVxq9NseKbOWpeyHEOIbmAw1rs8Ak0VursQNww7lf7YtUwzg==}
    engines: {node: '>=14'}
    peerDependencies:
      typescript: '>=4.9.5'
    peerDependenciesMeta:
      typescript:
        optional: true

  cpx@1.5.0:
    resolution: {integrity: sha512-jHTjZhsbg9xWgsP2vuNW2jnnzBX+p4T+vNI9Lbjzs1n4KhOfa22bQppiFYLsWQKd8TzmL5aSP/Me3yfsCwXbDA==}
    hasBin: true

  cross-fetch@4.1.0:
    resolution: {integrity: sha512-uKm5PU+MHTootlWEY+mZ4vvXoCn4fLQxT9dSc1sXVMSFkINTJVN8cAQROpwcKm8bJ/c7rgZVIBWzH5T78sNZZw==}

  cross-spawn@6.0.6:
    resolution: {integrity: sha512-VqCUuhcd1iB+dsv8gxPttb5iZh/D0iubSP21g36KXdEuf6I5JiioesUVjpCdHV9MZRUfVFlvwtIUyPfxo5trtw==}
    engines: {node: '>=4.8'}

  cross-spawn@7.0.6:
    resolution: {integrity: sha512-uV2QOWP2nWzsy2aMp8aRibhi9dlzF5Hgh5SHaB9OiTGEyDTiJJyx0uy51QXdyWbtAHNua4XJzUKca3OzKUd3vA==}
    engines: {node: '>= 8'}

  crypto-random-string@2.0.0:
    resolution: {integrity: sha512-v1plID3y9r/lPhviJ1wrXpLeyUIGAZ2SHNYTEapm7/8A9nLPoyvVp3RK/EPFqn5kEznyWgYZNsRtYYIWbuG8KA==}
    engines: {node: '>=8'}

  crypto-random-string@4.0.0:
    resolution: {integrity: sha512-x8dy3RnvYdlUcPOjkEHqozhiwzKNSq7GcPuXFbnyMOCHxX8V3OgIg/pYuabl2sbUPfIJaeAQB7PMOK8DFIdoRA==}
    engines: {node: '>=12'}

  cssesc@3.0.0:
    resolution: {integrity: sha512-/Tb/JcjK111nNScGob5MNtsntNM1aCNUDipB/TkwZFhyDrrE47SOx/18wF2bbjgc3ZzCSKW1T5nt5EbFoAz/Vg==}
    engines: {node: '>=4'}
    hasBin: true

  csstype@3.1.3:
    resolution: {integrity: sha512-M1uQkMl8rQK/szD0LNhtqxIPLpimGm8sOBwU7lLnCpSbTyY3yeU1Vc7l4KT5zT4s/yOxHH5O7tIuuLOCnLADRw==}

  data-view-buffer@1.0.2:
    resolution: {integrity: sha512-EmKO5V3OLXh1rtK2wgXRansaK1/mtVdTUEiEI0W8RkvgT05kfxaH29PliLnpLP73yYO6142Q72QNa8Wx/A5CqQ==}
    engines: {node: '>= 0.4'}

  data-view-byte-length@1.0.2:
    resolution: {integrity: sha512-tuhGbE6CfTM9+5ANGf+oQb72Ky/0+s3xKUpHvShfiz2RxMFgFPjsXuRLBVMtvMs15awe45SRb83D6wH4ew6wlQ==}
    engines: {node: '>= 0.4'}

  data-view-byte-offset@1.0.1:
    resolution: {integrity: sha512-BS8PfmtDGnrgYdOonGZQdLZslWIeCGFP9tpan0hi1Co2Zr2NKADsvGYA8XxuG/4UWgJ6Cjtv+YJnB6MM69QGlQ==}
    engines: {node: '>= 0.4'}

  debug@4.4.3:
    resolution: {integrity: sha512-RGwwWnwQvkVfavKVt22FGLw+xYSdzARwm0ru6DhTVA3umU5hZc28V3kO4stgYryrTlLpuvgI9GiijltAjNbcqA==}
    engines: {node: '>=6.0'}
    peerDependencies:
      supports-color: '*'
    peerDependenciesMeta:
      supports-color:
        optional: true

  decode-named-character-reference@1.2.0:
    resolution: {integrity: sha512-c6fcElNV6ShtZXmsgNgFFV5tVX2PaV4g+MOAkb8eXHvn6sryJBrZa9r0zV6+dtTyoCKxtDy5tyQ5ZwQuidtd+Q==}

  deep-eql@5.0.2:
    resolution: {integrity: sha512-h5k/5U50IJJFpzfL6nO9jaaumfjO/f2NjK/oYB2Djzm4p9L+3T9qWpZqZ2hAbLPuuYq9wrU08WQyBTL5GbPk5Q==}
    engines: {node: '>=6'}

  deep-extend@0.6.0:
    resolution: {integrity: sha512-LOHxIOaPYdHlJRtCQfDIVZtfw/ufM8+rVj649RIHzcm/vGwQRXFt6OPqIFWsm2XEMrNIEtWR64sY1LEKD2vAOA==}
    engines: {node: '>=4.0.0'}

  deepmerge@4.3.1:
    resolution: {integrity: sha512-3sUqbMEc77XqpdNO7FRyRog+eW3ph+GYCbj+rK+uYyRMuwsVy0rMiVtPn+QJlKFvWP/1PYpapqYn0Me2knFn+A==}
    engines: {node: '>=0.10.0'}

  define-data-property@1.1.4:
    resolution: {integrity: sha512-rBMvIzlpA8v6E+SJZoo++HAYqsLrkg7MSfIinMPFhmkorw7X+dOXVJQs+QT69zGkzMyfDnIMN2Wid1+NbL3T+A==}
    engines: {node: '>= 0.4'}

  define-properties@1.2.1:
    resolution: {integrity: sha512-8QmQKqEASLd5nx0U1B1okLElbUuuttJ/AnYmRXbbbGDWh6uS208EjD4Xqq/I9wK7u0v6O08XhTWnt5XtEbR6Dg==}
    engines: {node: '>= 0.4'}

  del@6.1.1:
    resolution: {integrity: sha512-ua8BhapfP0JUJKC/zV9yHHDW/rDoDxP4Zhn3AkA6/xT6gY7jYXJiaeyBZznYVujhZZET+UgcbZiQ7sN3WqcImg==}
    engines: {node: '>=10'}

  delayed-stream@1.0.0:
    resolution: {integrity: sha512-ZySD7Nf91aLB0RxL4KGrKHBXl7Eds1DAmEdcoVawXnLD7SDhpNgtuII2aAkg7a7QS41jxPSZ17p4VdGnMHk3MQ==}
    engines: {node: '>=0.4.0'}

  depd@2.0.0:
    resolution: {integrity: sha512-g7nH6P6dyDioJogAAGprGpCtVImJhpPk/roCzdb3fIh61/s/nPsfR6onyMwkCAR/OlC3yBC0lESvUoQEAssIrw==}
    engines: {node: '>= 0.8'}

  dequal@2.0.3:
    resolution: {integrity: sha512-0je+qPKHEMohvfRTCEo3CrPG6cAzAYgmzKyxRiYSSDkS6eGJdyVJm7WaYA5ECaAD9wLB2T4EEeymA5aFVcYXCA==}
    engines: {node: '>=6'}

  detect-libc@2.1.2:
    resolution: {integrity: sha512-Btj2BOOO83o3WyH59e8MgXsxEQVcarkUOpEYrubB0urwnN10yQ364rsiByU11nZlqWYZm05i/of7io4mzihBtQ==}
    engines: {node: '>=8'}

  detect-node-es@1.1.0:
    resolution: {integrity: sha512-ypdmJU/TbBby2Dxibuv7ZLW3Bs1QEmM7nHjEANfohJLvE0XVujisn1qPJcZxg+qDucsr+bP6fLD1rPS3AhJ7EQ==}

  devlop@1.1.0:
    resolution: {integrity: sha512-RWmIqhcFf1lRYBvNmr7qTNuyCt/7/ns2jbpp1+PalgE/rDQcBT0fioSMUpJ93irlUhC5hrg4cYqe6U+0ImW0rA==}

  dir-glob@3.0.1:
    resolution: {integrity: sha512-WkrWp9GR4KXfKGYzOLmTuGVi1UWFfws377n9cc55/tb6DuqyF6pcQ5AbiHEshaDpY9v6oaSr2XCDidGmMwdzIA==}
    engines: {node: '>=8'}

  discord-api-types@0.38.31:
    resolution: {integrity: sha512-kC94ANsk8ackj8ENTuO8joTNEL0KtymVhHy9dyEC/s4QAZ7GCx40dYEzQaadyo8w+oP0X8QydE/nzAWRylTGtQ==}

  discord.js@14.24.2:
    resolution: {integrity: sha512-VMEDbmguRdX/EeMaTsf9Mb0IQA90WdYF2cn4QDfslQFXgQ6LFtmlPn0FSotnS0kcFbFp+JBSIxtnF+bnAHG/hQ==}
    engines: {node: '>=18'}

  dot-prop@5.3.0:
    resolution: {integrity: sha512-QM8q3zDe58hqUqjraQOmzZ1LIH9SWQJTlEKCH4kJ2oQvLZk7RbQXvtDM2XEq3fwkV9CCvvH4LA0AV+ogFsBM2Q==}
    engines: {node: '>=8'}

  dotenv@16.6.1:
    resolution: {integrity: sha512-uBq4egWHTcTt33a72vpSG0z3HnPuIl6NqYcTrKEg2azoEyl2hpW0zqlxysq2pK9HlDIHyHyakeYaYnSAwd8bow==}
    engines: {node: '>=12'}

  dotenv@17.2.3:
    resolution: {integrity: sha512-JVUnt+DUIzu87TABbhPmNfVdBDt18BLOWjMUFJMSi/Qqg7NTYtabbvSNJGOJ7afbRuv9D/lngizHtP7QyLQ+9w==}
    engines: {node: '>=12'}

  dunder-proto@1.0.1:
    resolution: {integrity: sha512-KIN/nDJBQRcXw0MLVhZE9iQHmG68qAVIBg9CqmUYjmQIhgij9U5MFvrqkUL5FbtyyzZuOeOt0zdeRe4UY7ct+A==}
    engines: {node: '>= 0.4'}

  duplexer2@0.1.4:
    resolution: {integrity: sha512-asLFVfWWtJ90ZyOUHMqk7/S2w2guQKxUI2itj3d92ADHhxUSbCMGi1f1cBcJ7xM1To+pE/Khbwo1yuNbMEPKeA==}

  duplexer@0.1.2:
    resolution: {integrity: sha512-jtD6YG370ZCIi/9GTaJKQxWTZD045+4R4hTk/x1UyoqadyJ9x9CgSi1RlVDQF8U2sxLLSnFkCaMihqljHIWgMg==}

  eastasianwidth@0.2.0:
    resolution: {integrity: sha512-I88TYZWc9XiYHRQ4/3c5rjjfgkjhLyW2luGIheGERbNQ6OY7yTybanSpDXZa8y7VUP9YmDcYa+eyq4ca7iLqWA==}

  ee-first@1.1.1:
    resolution: {integrity: sha512-WMwm9LhRUo+WUaRN+vRuETqG89IgZphVSNkdFgeb6sS/E4OrDIN7t48CAewSHXc6C8lefD8KKfr5vY61brQlow==}

  electron-to-chromium@1.5.244:
    resolution: {integrity: sha512-OszpBN7xZX4vWMPJwB9illkN/znA8M36GQqQxi6MNy9axWxhOfJyZZJtSLQCpEFLHP2xK33BiWx9aIuIEXVCcw==}

  embla-carousel-autoplay@8.6.0:
    resolution: {integrity: sha512-OBu5G3nwaSXkZCo1A6LTaFMZ8EpkYbwIaH+bPqdBnDGQ2fh4+NbzjXjs2SktoPNKCtflfVMc75njaDHOYXcrsA==}
    peerDependencies:
      embla-carousel: 8.6.0

  embla-carousel-react@8.6.0:
    resolution: {integrity: sha512-0/PjqU7geVmo6F734pmPqpyHqiM99olvyecY7zdweCw+6tKEXnrE90pBiBbMMU8s5tICemzpQ3hi5EpxzGW+JA==}
    peerDependencies:
      react: ^16.8.0 || ^17.0.1 || ^18.0.0 || ^19.0.0 || ^19.0.0-rc

  embla-carousel-reactive-utils@8.6.0:
    resolution: {integrity: sha512-fMVUDUEx0/uIEDM0Mz3dHznDhfX+znCCDCeIophYb1QGVM7YThSWX+wz11zlYwWFOr74b4QLGg0hrGPJeG2s4A==}
    peerDependencies:
      embla-carousel: 8.6.0

  embla-carousel@8.6.0:
    resolution: {integrity: sha512-SjWyZBHJPbqxHOzckOfo8lHisEaJWmwd23XppYFYVh10bU66/Pn5tkVkbkCMZVdbUE5eTCI2nD8OyIP4Z+uwkA==}

  emoji-regex@8.0.0:
    resolution: {integrity: sha512-MSjYzcWNOA0ewAHpz0MxpYFvwg6yjy1NG3xteoqz644VCo/RPgnr1/GGt+ic3iJTzQ8Eu3TdM14SawnVUmGE6A==}

  emoji-regex@9.2.2:
    resolution: {integrity: sha512-L18DaJsXSUk2+42pv8mLs5jJT2hqFkFE4j21wOmgbUqsZ2hL72NsUU785g9RXgo3s0ZNgVl42TiHp3ZtOv/Vyg==}

  emojilib@2.4.0:
    resolution: {integrity: sha512-5U0rVMU5Y2n2+ykNLQqMoqklN9ICBT/KsvC1Gz6vqHbz2AXXGkG+Pm5rMWk/8Vjrr/mY9985Hi8DYzn1F09Nyw==}

  encodeurl@2.0.0:
    resolution: {integrity: sha512-Q0n9HRi4m6JuGIV1eFlmvJB7ZEVxu93IrMyiMsGC0lrMJMWzRgx6WGquyfQgZVb31vhGgXnfmPNNXmxnOkRBrg==}
    engines: {node: '>= 0.8'}

  enhanced-resolve@5.18.3:
    resolution: {integrity: sha512-d4lC8xfavMeBjzGr2vECC3fsGXziXZQyJxD868h2M/mBI3PwAuODxAkLkq5HYuvrPYcUtiLzsTo8U3PgX3Ocww==}
    engines: {node: '>=10.13.0'}

  env-ci@11.2.0:
    resolution: {integrity: sha512-D5kWfzkmaOQDioPmiviWAVtKmpPT4/iJmMVQxWxMPJTFyTkdc5JQUfc5iXEeWxcOdsYTKSAiA/Age4NUOqKsRA==}
    engines: {node: ^18.17 || >=20.6.1}

  env-paths@2.2.1:
    resolution: {integrity: sha512-+h1lkLKhZMTYjog1VEpJNG7NZJWcuc2DDk/qsqSTRRCOXiLjeQ1d1/udrUGhqMxUgAlwKNZ0cf2uqan5GLuS2A==}
    engines: {node: '>=6'}

  environment@1.1.0:
    resolution: {integrity: sha512-xUtoPkMggbz0MPyPiIWr1Kp4aeWJjDZ6SMvURhimjdZgsRuDplF5/s9hcgGhyXMhs+6vpnuoiZ2kFiu3FMnS8Q==}
    engines: {node: '>=18'}

  error-ex@1.3.4:
    resolution: {integrity: sha512-sqQamAnR14VgCr1A618A3sGrygcpK+HEbenA/HiEAkkUwcZIIB/tgWqHFxWgOyDh4nB4JCRimh79dR5Ywc9MDQ==}

  es-abstract@1.24.0:
    resolution: {integrity: sha512-WSzPgsdLtTcQwm4CROfS5ju2Wa1QQcVeT37jFjYzdFz1r9ahadC8B8/a4qxJxM+09F18iumCdRmlr96ZYkQvEg==}
    engines: {node: '>= 0.4'}

  es-define-property@1.0.1:
    resolution: {integrity: sha512-e3nRfgfUZ4rNGL232gUgX06QNyyez04KdjFrF+LTRoOXmrOgFKDg4BCdsjW8EnT69eqdYGmRpJwiPVYNrCaW3g==}
    engines: {node: '>= 0.4'}

  es-errors@1.3.0:
    resolution: {integrity: sha512-Zf5H2Kxt2xjTvbJvP2ZWLEICxA6j+hAmMzIlypy4xcBg1vKVnx89Wy0GbS+kf5cwCVFFzdCFh2XSCFNULS6csw==}
    engines: {node: '>= 0.4'}

  es-module-lexer@1.7.0:
    resolution: {integrity: sha512-jEQoCwk8hyb2AZziIOLhDqpm5+2ww5uIE6lkO/6jcOCusfk6LhMHpXXfBLXTZ7Ydyt0j4VoUQv6uGNYbdW+kBA==}

  es-object-atoms@1.1.1:
    resolution: {integrity: sha512-FGgH2h8zKNim9ljj7dankFPcICIK9Cp5bm+c2gQSYePhpaG5+esrLODihIorn+Pe6FGJzWhXQotPv73jTaldXA==}
    engines: {node: '>= 0.4'}

  es-set-tostringtag@2.1.0:
    resolution: {integrity: sha512-j6vWzfrGVfyXxge+O0x5sh6cvxAog0a/4Rdd2K36zCMV5eJ+/+tOAngRO8cODMNWbVRdVlmGZQL2YS3yR8bIUA==}
    engines: {node: '>= 0.4'}

  es-to-primitive@1.3.0:
    resolution: {integrity: sha512-w+5mJ3GuFL+NjVtJlvydShqE1eN3h3PbI7/5LAsYJP/2qtuMXjfL2LpHSRqo4b4eSF5K/DH1JXKUAHSB2UW50g==}
    engines: {node: '>= 0.4'}

  esbuild@0.25.12:
    resolution: {integrity: sha512-bbPBYYrtZbkt6Os6FiTLCTFxvq4tt3JKall1vRwshA3fdVztsLAatFaZobhkBC8/BrPetoa0oksYoKXoG4ryJg==}
    engines: {node: '>=18'}
    hasBin: true

  escalade@3.2.0:
    resolution: {integrity: sha512-WUj2qlxaQtO4g6Pq5c29GTcWGDyd8itL8zTlipgECz3JesAiiOKotd8JU6otB3PACgG6xkJUyVhboMS+bje/jA==}
    engines: {node: '>=6'}

  escape-html@1.0.3:
    resolution: {integrity: sha512-NiSupZ4OeuGwr68lGIeym/ksIZMJodUGOSCZ/FSnTxcrekbvqrgdUxlJOMpijaKZVjAJrWrGs/6Jy8OMuyj9ow==}

  escape-string-regexp@1.0.5:
    resolution: {integrity: sha512-vbRorB5FUQWvla16U8R/qgaFIya2qGzwDrNmCZuYKrbdSUMG6I1ZCGQRefkRVhuOkIGVne7BQ35DSfo1qvJqFg==}
    engines: {node: '>=0.8.0'}

  escape-string-regexp@5.0.0:
    resolution: {integrity: sha512-/veY75JbMK4j1yjvuUxuVsiS/hr/4iHs9FTT6cgTexxdE0Ly/glccBAkloH/DofkjRbZU3bnoj38mOmhkZ0lHw==}
    engines: {node: '>=12'}

  estree-util-is-identifier-name@3.0.0:
    resolution: {integrity: sha512-hFtqIDZTIUZ9BXLb8y4pYGyk6+wekIivNVTcmvk8NoOh+VeRn5y6cEHzbURrWbfp1fIqdVipilzj+lfaadNZmg==}

  estree-walker@2.0.2:
    resolution: {integrity: sha512-Rfkk/Mp/DL7JVje3u18FxFujQlTNR2q6QfMSMB7AvCBx91NGj/ba3kCfza0f6dVDbw7YlRf/nDrn7pQrCCyQ/w==}

  estree-walker@3.0.3:
    resolution: {integrity: sha512-7RUKfXgSMMkzt6ZuXmqapOurLGPPfgj6l9uRZ7lRGolvk0y2yocc35LdcxKC5PQZdn2DMqioAQ2NoWcrTKmm6g==}

  etag@1.8.1:
    resolution: {integrity: sha512-aIL5Fx7mawVa300al2BnEE4iNvo1qETxLrPI/o05L7z6go7fCw1J6EQmbK4FmJ2AS7kgVF/KEZWufBfdClMcPg==}
    engines: {node: '>= 0.6'}

  event-target-shim@5.0.1:
    resolution: {integrity: sha512-i/2XbnSz/uxRCU6+NdVJgKWDTM427+MqYbkQzD321DuCQJUqOuJKIA0IM2+W2xtYHdKOmZ4dR6fExsd4SXL+WQ==}
    engines: {node: '>=6'}

  eventsource-parser@3.0.6:
    resolution: {integrity: sha512-Vo1ab+QXPzZ4tCa8SwIHJFaSzy4R6SHf7BY79rFBDf0idraZWAkYrDjDj8uWaSm3S2TK+hJ7/t1CEmZ7jXw+pg==}
    engines: {node: '>=18.0.0'}

  eventsource@3.0.7:
    resolution: {integrity: sha512-CRT1WTyuQoD771GW56XEZFQ/ZoSfWid1alKGDYMmkt2yl8UXrVR4pspqWNEcqKvVIzg6PAltWjxcSSPrboA4iA==}
    engines: {node: '>=18.0.0'}

  eventsource@4.0.0:
    resolution: {integrity: sha512-fvIkb9qZzdMxgZrEQDyll+9oJsyaVvY92I2Re+qK0qEJ+w5s0X3dtz+M0VAPOjP1gtU3iqWyjQ0G3nvd5CLZ2g==}
    engines: {node: '>=20.0.0'}

  execa@5.1.1:
    resolution: {integrity: sha512-8uSpZZocAZRBAPIEINJj3Lo9HyGitllczc27Eh5YYojjMFMn8yHMDMaUHE2Jqfq05D/wucwI4JGURyXt1vchyg==}
    engines: {node: '>=10'}

  execa@8.0.1:
    resolution: {integrity: sha512-VyhnebXciFV2DESc+p6B+y0LjSm0krU4OgJN44qFAhBY0TJ+1V61tYD2+wHusZ6F9n5K+vl8k0sTy7PEfV4qpg==}
    engines: {node: '>=16.17'}

  execa@9.6.0:
    resolution: {integrity: sha512-jpWzZ1ZhwUmeWRhS7Qv3mhpOhLfwI+uAX4e5fOcXqwMR7EcJ0pj2kV1CVzHVMX/LphnKWD3LObjZCoJ71lKpHw==}
    engines: {node: ^18.19.0 || >=20.5.0}

  expect-type@1.2.2:
    resolution: {integrity: sha512-JhFGDVJ7tmDJItKhYgJCGLOWjuK9vPxiXoUFLwLDc99NlmklilbiQJwoctZtt13+xMw91MCk/REan6MWHqDjyA==}
    engines: {node: '>=12.0.0'}

  express-rate-limit@7.5.1:
    resolution: {integrity: sha512-7iN8iPMDzOMHPUYllBEsQdWVB6fPDMPqwjBaFrgr4Jgr/+okjvzAy+UHlYYL/Vs0OsOrMkwS6PJDkFlJwoxUnw==}
    engines: {node: '>= 16'}
    peerDependencies:
      express: '>= 4.11'

  express@5.1.0:
    resolution: {integrity: sha512-DT9ck5YIRU+8GYzzU5kT3eHGA5iL+1Zd0EutOmTE9Dtk+Tvuzd23VBU+ec7HPNSTxXYO55gPV/hq4pSBJDjFpA==}
    engines: {node: '>= 18'}

  extend@3.0.2:
    resolution: {integrity: sha512-fjquC59cD7CyW6urNXK0FBufkZcoiGG80wTuPujX590cB5Ttln20E2UB4S/WARVqhXffZl2LNgS+gQdPIIim/g==}

  fast-content-type-parse@3.0.0:
    resolution: {integrity: sha512-ZvLdcY8P+N8mGQJahJV5G4U88CSvT1rP8ApL6uETe88MBXrBHAkZlSEySdUlyztF7ccb+Znos3TFqaepHxdhBg==}

  fast-deep-equal@3.1.3:
    resolution: {integrity: sha512-f3qQ9oQy9j2AhBe/H9VC91wLmKBCCU/gDOnKNAYG5hswO7BLKj09Hc5HYNz9cGI++xlpDCIgDaitVs03ATR84Q==}

  fast-glob@3.3.3:
    resolution: {integrity: sha512-7MptL8U0cqcFdzIzwOTHoilX9x5BrNqye7Z/LuC7kCMRio1EMSyqRK3BEAUD7sXRq4iT4AzTVuZdhgQ2TCvYLg==}
    engines: {node: '>=8.6.0'}

  fast-json-stable-stringify@2.1.0:
    resolution: {integrity: sha512-lhd/wF+Lk98HZoTCtlVraHtfh5XYijIjalXck7saUtuanSDyLMxnHhSXEDJqHxD7msR8D0uCmqlkwjCV8xvwHw==}

  fastq@1.19.1:
    resolution: {integrity: sha512-GwLTyxkCXjXbxqIhTsMI2Nui8huMPtnxg7krajPJAjnEG/iiOS7i+zCtWGZR9G0NBKbXKh6X9m9UIsYX/N6vvQ==}

  fdir@6.5.0:
    resolution: {integrity: sha512-tIbYtZbucOs0BRGqPJkshJUYdL+SDH7dVM8gjy+ERp3WAUjLEFJE+02kanyHtwjWOnwrKYBiwAmM0p4kLJAnXg==}
    engines: {node: '>=12.0.0'}
    peerDependencies:
      picomatch: ^3 || ^4
    peerDependenciesMeta:
      picomatch:
        optional: true

  fflate@0.8.2:
    resolution: {integrity: sha512-cPJU47OaAoCbg0pBvzsgpTPhmhqI5eJjh/JIu8tPj5q+T7iLvW/JAYUqmE7KOB4R1ZyEhzBaIQpQpardBF5z8A==}

  figures@2.0.0:
    resolution: {integrity: sha512-Oa2M9atig69ZkfwiApY8F2Yy+tzMbazyvqv21R0NsSC8floSOC09BbT1ITWAdoMGQvJ/aZnR1KMwdx9tvHnTNA==}
    engines: {node: '>=4'}

  figures@6.1.0:
    resolution: {integrity: sha512-d+l3qxjSesT4V7v2fh+QnmFnUWv9lSpjarhShNTgBOfA0ttejbQUAlHLitbjkoRiDulW0OPoQPYIGhIC8ohejg==}
    engines: {node: '>=18'}

  file-uri-to-path@1.0.0:
    resolution: {integrity: sha512-0Zt+s3L7Vf1biwWZ29aARiVYLx7iMGnEUl9x33fbB/j3jR81u/O2LbqK+Bm1CDSNDKVtJ/YjwY7TUd5SkeLQLw==}

  file-url@3.0.0:
    resolution: {integrity: sha512-g872QGsHexznxkIAdK8UiZRe7SkE6kvylShU4Nsj8NvfvZag7S0QuQ4IgvPDkk75HxgjIVDwycFTDAgIiO4nDA==}
    engines: {node: '>=8'}

  fill-range@7.1.1:
    resolution: {integrity: sha512-YsGpe3WHLK8ZYi4tWDg2Jy3ebRz2rXowDxnld4bkQB00cc/1Zw9AWnC0i9ztDJitivtQvaI9KaLyKrc+hBW0yg==}
    engines: {node: '>=8'}

  finalhandler@2.1.0:
    resolution: {integrity: sha512-/t88Ty3d5JWQbWYgaOGCCYfXRwV1+be02WqYYlL6h0lEiUAMPM8o8qKGO01YIkOHzka2up08wvgYD0mDiI+q3Q==}
    engines: {node: '>= 0.8'}

  find-index@0.1.1:
    resolution: {integrity: sha512-uJ5vWrfBKMcE6y2Z8834dwEZj9mNGxYa3t3I53OwFeuZ8D9oc2E5zcsrkuhX6h4iYrjhiv0T3szQmxlAV9uxDg==}

  find-up-simple@1.0.1:
    resolution: {integrity: sha512-afd4O7zpqHeRyg4PfDQsXmlDe2PfdHtJt6Akt8jOWaApLOZk5JXs6VMR29lz03pRe9mpykrRCYIYxaJYcfpncQ==}
    engines: {node: '>=18'}

  find-up@2.1.0:
    resolution: {integrity: sha512-NWzkk0jSJtTt08+FBFMvXoeZnOJD+jTtsRmBYbAIzJdX6l7dLgR7CTubCM5/eDdPUBvLCeVasP1brfVR/9/EZQ==}
    engines: {node: '>=4'}

  find-up@3.0.0:
    resolution: {integrity: sha512-1yD6RmLI1XBfxugvORwlck6f75tYL+iR0jqwsOrOxMZyGYqUuDhJ0l4AXdO1iX/FTs9cBAMEk1gWSEx1kSbylg==}
    engines: {node: '>=6'}

  find-versions@6.0.0:
    resolution: {integrity: sha512-2kCCtc+JvcZ86IGAz3Z2Y0A1baIz9fL31pH/0S1IqZr9Iwnjq8izfPtrCyQKO6TLMPELLsQMre7VDqeIKCsHkA==}
    engines: {node: '>=18'}

  flatted@3.3.3:
    resolution: {integrity: sha512-GX+ysw4PBCz0PzosHDepZGANEuFCMLrnRTiEy9McGjmkCQYwRq4A/X786G/fjM/+OjsWSU1ZrY5qyARZmO/uwg==}

  for-each@0.3.5:
    resolution: {integrity: sha512-dKx12eRCVIzqCxFGplyFKJMPvLEWgmNtUrpTiJIR5u97zEhRG8ySrtboPHZXx7daLxQVrl643cTzbab2tkQjxg==}
    engines: {node: '>= 0.4'}

  foreground-child@3.3.1:
    resolution: {integrity: sha512-gIXjKqtFuWEgzFRJA9WCQeSJLZDjgJUOMCMzxtvFq/37KojM1BFGufqsCy0r4qSQmYLsZYMeyRqzIWOMup03sw==}
    engines: {node: '>=14'}

  form-data-encoder@1.7.2:
    resolution: {integrity: sha512-qfqtYan3rxrnCk1VYaA4H+Ms9xdpPqvLZa6xmMgFvhO32x7/3J/ExcTd6qpxM0vH2GdMI+poehyBZvqfMTto8A==}

  form-data@4.0.4:
    resolution: {integrity: sha512-KrGhL9Q4zjj0kiUt5OO4Mr/A/jlI2jDYs5eHBpYHPcBEVSiipAvn2Ko2HnPe20rmcuuvMHNdZFp+4IlGTMF0Ow==}
    engines: {node: '>= 6'}

  formdata-node@4.4.1:
    resolution: {integrity: sha512-0iirZp3uVDjVGt9p49aTaqjk84TrglENEDuqfdlZQ1roC9CWlPk6Avf8EEnZNcAqPonwkG35x4n3ww/1THYAeQ==}
    engines: {node: '>= 12.20'}

  forwarded@0.2.0:
    resolution: {integrity: sha512-buRG0fpBtRHSTCOASe6hD258tEubFoRLb4ZNA6NxMVHNw2gOcwHo9wyablzMzOA5z9xA9L1KNjk/Nt6MT9aYow==}
    engines: {node: '>= 0.6'}

  fraction.js@4.3.7:
    resolution: {integrity: sha512-ZsDfxO51wGAXREY55a7la9LScWpwv9RxIrYABrlvOFBlH/ShPnrtsXeuUIfXKKOVicNxQ+o8JTbJvjS4M89yew==}

  fresh@2.0.0:
    resolution: {integrity: sha512-Rx/WycZ60HOaqLKAi6cHRKKI7zxWbJ31MhntmtwMoaTeF7XFH9hhBp8vITaMidfljRQ6eYWCKkaTK+ykVJHP2A==}
    engines: {node: '>= 0.8'}

  from2@2.3.0:
    resolution: {integrity: sha512-OMcX/4IC/uqEPVgGeyfN22LJk6AZrMkRZHxcHBMBvHScDGgwTm2GT2Wkgtocyd3JfZffjj2kYUDXXII0Fk9W0g==}

  fs-extra@10.1.0:
    resolution: {integrity: sha512-oRXApq54ETRj4eMiFzGnHWGy+zo5raudjuxN0b8H7s/RU2oW0Wvsx9O0ACRN/kRq9E8Vu/ReskGB5o3ji+FzHQ==}
    engines: {node: '>=12'}

  fs-extra@11.3.2:
    resolution: {integrity: sha512-Xr9F6z6up6Ws+NjzMCZc6WXg2YFRlrLP9NQDO3VQrWrfiojdhS56TzueT88ze0uBdCTwEIhQ3ptnmKeWGFAe0A==}
    engines: {node: '>=14.14'}

  fs.realpath@1.0.0:
    resolution: {integrity: sha512-OO0pH2lK6a0hZnAdau5ItzHPI6pUlvI7jMVnxUQRtw4owF2wk8lOSabtGDCTP4Ggrg2MbGnWO9X8K1t4+fGMDw==}

  fsevents@1.2.13:
    resolution: {integrity: sha512-oWb1Z6mkHIskLzEJ/XWX0srkpkTQ7vaopMQkyaEIoq0fmtFVxOthb8cCxeT+p3ynTdkk/RZwbgG4brR5BeWECw==}
    engines: {node: '>= 4.0'}
    os: [darwin]
    deprecated: Upgrade to fsevents v2 to mitigate potential security issues

  fsevents@2.3.3:
    resolution: {integrity: sha512-5xoDfX+fL7faATnagmWPpbFtwh/R77WmMMqqHGS65C3vvB0YHrgF+B1YmZ3441tMj5n63k0212XNoJwzlhffQw==}
    engines: {node: ^8.16.0 || ^10.6.0 || >=11.0.0}
    os: [darwin]

  function-bind@1.1.2:
    resolution: {integrity: sha512-7XHNxH7qX9xG5mIwxkhumTox/MIRNcOgDrxWsMt2pAr23WHp6MrRlN7FBSFpCpr+oVO0F744iUgR82nJMfG2SA==}

  function-timeout@1.0.2:
    resolution: {integrity: sha512-939eZS4gJ3htTHAldmyyuzlrD58P03fHG49v2JfFXbV6OhvZKRC9j2yAtdHw/zrp2zXHuv05zMIy40F0ge7spA==}
    engines: {node: '>=18'}

  function.prototype.name@1.1.8:
    resolution: {integrity: sha512-e5iwyodOHhbMr/yNrc7fDYG4qlbIvI5gajyzPnb5TCwyhjApznQh1BMFou9b30SevY43gCJKXycoCBjMbsuW0Q==}
    engines: {node: '>= 0.4'}

  functions-have-names@1.2.3:
    resolution: {integrity: sha512-xckBUXyTIqT97tq2x2AMb+g163b5JFysYk0x4qxNFwbfQkmNZoiRHb6sPzI9/QV33WeuvVYBUIiD4NzNIyqaRQ==}

  generator-function@2.0.1:
    resolution: {integrity: sha512-SFdFmIJi+ybC0vjlHN0ZGVGHc3lgE0DxPAT0djjVg+kjOnSqclqmj0KQ7ykTOLP6YxoqOvuAODGdcHJn+43q3g==}
    engines: {node: '>= 0.4'}

  gensync@1.0.0-beta.2:
    resolution: {integrity: sha512-3hN7NaskYvMDLQY55gnW3NQ+mesEAepTqlg+VEbj7zzqEMBVNhzcGYYeqFo/TlYz6eQiFcp1HcsCZO+nGgS8zg==}
    engines: {node: '>=6.9.0'}

  get-caller-file@2.0.5:
    resolution: {integrity: sha512-DyFP3BM/3YHTQOCUL/w0OZHR0lpKeGrxotcHWcqNEdnltqFwXVfhEBQ94eIo34AfQpo0rGki4cyIiftY06h2Fg==}
    engines: {node: 6.* || 8.* || >= 10.*}

  get-intrinsic@1.3.0:
    resolution: {integrity: sha512-9fSjSaos/fRIVIp+xSJlE6lfwhES7LNtKaCBIamHsjr2na1BiABJPo0mOjjz8GJDURarmCPGqaiVg5mfjb98CQ==}
    engines: {node: '>= 0.4'}

  get-nonce@1.0.1:
    resolution: {integrity: sha512-FJhYRoDaiatfEkUK8HKlicmu/3SGFD51q3itKDGoSTysQJBnfOcxU5GxnhE1E6soB76MbT0MBtnKJuXyAx+96Q==}
    engines: {node: '>=6'}

  get-proto@1.0.1:
    resolution: {integrity: sha512-sTSfBjoXBp89JvIKIefqw7U2CCebsc74kiY6awiGogKtoSGbgjYE/G/+l9sF3MWFPNc9IcoOC4ODfKHfxFmp0g==}
    engines: {node: '>= 0.4'}

  get-stream@6.0.1:
    resolution: {integrity: sha512-ts6Wi+2j3jQjqi70w5AlN8DFnkSwC+MqmxEzdEALB2qXZYV3X/b1CTfgPLGJNMeAWxdPfU8FO1ms3NUfaHCPYg==}
    engines: {node: '>=10'}

  get-stream@7.0.1:
    resolution: {integrity: sha512-3M8C1EOFN6r8AMUhwUAACIoXZJEOufDU5+0gFFN5uNs6XYOralD2Pqkl7m046va6x77FwposWXbAhPPIOus7mQ==}
    engines: {node: '>=16'}

  get-stream@8.0.1:
    resolution: {integrity: sha512-VaUJspBffn/LMCJVoMvSAdmscJyS1auj5Zulnn5UoYcY531UWmdwhRWkcGKnGU93m5HSXP9LP2usOryrBtQowA==}
    engines: {node: '>=16'}

  get-stream@9.0.1:
    resolution: {integrity: sha512-kVCxPF3vQM/N0B1PmoqVUqgHP+EeVjmZSQn+1oCRPxd2P21P2F19lIgbR3HBosbB1PUhOAoctJnfEn2GbN2eZA==}
    engines: {node: '>=18'}

  get-symbol-description@1.1.0:
    resolution: {integrity: sha512-w9UMqWwJxHNOvoNzSJ2oPF5wvYcvP7jUvYzhp67yEhTi17ZDBBC1z9pTdGuzjD+EFIqLSYRweZjqfiPzQ06Ebg==}
    engines: {node: '>= 0.4'}

  get-tsconfig@4.13.0:
    resolution: {integrity: sha512-1VKTZJCwBrvbd+Wn3AOgQP/2Av+TfTCOlE4AcRJE72W1ksZXbAx8PPBR9RzgTeSPzlPMHrbANMH3LbltH73wxQ==}

  git-log-parser@1.2.1:
    resolution: {integrity: sha512-PI+sPDvHXNPl5WNOErAK05s3j0lgwUzMN6o8cyQrDaKfT3qd7TmNJKeXX+SknI5I0QhG5fVPAEwSY4tRGDtYoQ==}

  glob-parent@2.0.0:
    resolution: {integrity: sha512-JDYOvfxio/t42HKdxkAYaCiBN7oYiuxykOxKxdaUW5Qn0zaYN3gRQWolrwdnf0shM9/EP0ebuuTmyoXNr1cC5w==}

  glob-parent@5.1.2:
    resolution: {integrity: sha512-AOIgSQCepiJYwP3ARnGx+5VnTu2HBYdzbGP45eLw1vr3zB3vZLeyed1sC9hnbcOc9/SrMyM5RPQrkGz4aS9Zow==}
    engines: {node: '>= 6'}

  glob2base@0.0.12:
    resolution: {integrity: sha512-ZyqlgowMbfj2NPjxaZZ/EtsXlOch28FRXgMd64vqZWk1bT9+wvSRLYD1om9M7QfQru51zJPAT17qXm4/zd+9QA==}
    engines: {node: '>= 0.10'}

  glob@11.0.3:
    resolution: {integrity: sha512-2Nim7dha1KVkaiF4q6Dj+ngPPMdfvLJEOpZk/jKiUAkqKebpGAWQXAq9z1xu9HKu5lWfqw/FASuccEjyznjPaA==}
    engines: {node: 20 || >=22}
    hasBin: true

  glob@7.2.3:
    resolution: {integrity: sha512-nFR0zLpU2YCaRxwoCJvL6UvCH2JFyFVIvwTLsIf21AuHlMskA1hhTdk+LlYJtOlYt9v6dvszD2BGRqBL+iQK9Q==}
    deprecated: Glob versions prior to v9 are no longer supported

  globalthis@1.0.4:
    resolution: {integrity: sha512-DpLKbNU4WylpxJykQujfCcwYWiV/Jhm50Goo0wrVILAv5jOr9d+H+UR3PhSCD2rCCEIg0uc+G+muBTwD54JhDQ==}
    engines: {node: '>= 0.4'}

  globby@11.1.0:
    resolution: {integrity: sha512-jhIXaOzy1sb8IyocaruWSn1TjmnBVs8Ayhcy83rmxNJ8q2uWKCAj3CnJY+KpGSXCueAPc0i05kVvVKtP1t9S3g==}
    engines: {node: '>=10'}

  gopd@1.2.0:
    resolution: {integrity: sha512-ZUKRh6/kUFoAiTAtTYPZJ3hw9wNxx+BIBOijnlG9PnrJsCcSjs1wyyD6vJpaYtgnzDrKYRSqf3OO6Rfa93xsRg==}
    engines: {node: '>= 0.4'}

  graceful-fs@4.2.10:
    resolution: {integrity: sha512-9ByhssR2fPVsNZj478qUUbKfmL0+t5BDVyjShtyZZLiK7ZDAArFFfopyOTj0M05wE2tJPisA4iTnnXl2YoPvOA==}

  graceful-fs@4.2.11:
    resolution: {integrity: sha512-RbJ5/jmFcNNCcDV5o9eTnBLJ/HszWV0P73bc+Ff4nS/rJj+YaS6IGyiOL0VoBYX+l1Wrl3k63h/KrH+nhJ0XvQ==}

  handlebars@4.7.8:
    resolution: {integrity: sha512-vafaFqs8MZkRrSX7sFVUdo3ap/eNiLnb4IakshzvP56X5Nr1iGKAIqdX6tMlm6HcNRIkr6AxO5jFEoJzzpT8aQ==}
    engines: {node: '>=0.4.7'}
    hasBin: true

  has-bigints@1.1.0:
    resolution: {integrity: sha512-R3pbpkcIqv2Pm3dUwgjclDRVmWpTJW2DcMzcIhEXEx1oh/CEMObMm3KLmRJOdvhM7o4uQBnwr8pzRK2sJWIqfg==}
    engines: {node: '>= 0.4'}

  has-flag@3.0.0:
    resolution: {integrity: sha512-sKJf1+ceQBr4SMkvQnBDNDtf4TXpVhVGateu0t918bl30FnbE2m4vNLX+VWe/dpjlb+HugGYzW7uQXH98HPEYw==}
    engines: {node: '>=4'}

  has-flag@4.0.0:
    resolution: {integrity: sha512-EykJT/Q1KjTWctppgIAgfSO0tKVuZUjhgMr17kqTumMl6Afv3EISleU7qZUzoXDFTAHTDC4NOoG/ZxU3EvlMPQ==}
    engines: {node: '>=8'}

  has-property-descriptors@1.0.2:
    resolution: {integrity: sha512-55JNKuIW+vq4Ke1BjOTjM2YctQIvCT7GFzHwmfZPGo5wnrgkid0YQtnAleFSqumZm4az3n2BS+erby5ipJdgrg==}

  has-proto@1.2.0:
    resolution: {integrity: sha512-KIL7eQPfHQRC8+XluaIw7BHUwwqL19bQn4hzNgdr+1wXoU0KKj6rufu47lhY7KbJR2C6T6+PfyN0Ea7wkSS+qQ==}
    engines: {node: '>= 0.4'}

  has-symbols@1.1.0:
    resolution: {integrity: sha512-1cDNdwJ2Jaohmb3sg4OmKaMBwuC48sYni5HUw2DvsC8LjGTLK9h+eb1X6RyuOHe4hT0ULCW68iomhjUoKUqlPQ==}
    engines: {node: '>= 0.4'}

  has-tostringtag@1.0.2:
    resolution: {integrity: sha512-NqADB8VjPFLM2V0VvHUewwwsw0ZWBaIdgo+ieHtK3hasLz4qeCRjYcqfB6AQrBggRKppKF8L52/VqdVsO47Dlw==}
    engines: {node: '>= 0.4'}

  hasown@2.0.2:
    resolution: {integrity: sha512-0hJU9SCPvmMzIBdZFqNPXWa6dqh7WdH0cII9y+CyS8rG3nL48Bclra9HmKhVVUHyPWNH5Y7xDwAB7bfgSjkUMQ==}
    engines: {node: '>= 0.4'}

  hast-util-to-jsx-runtime@2.3.6:
    resolution: {integrity: sha512-zl6s8LwNyo1P9uw+XJGvZtdFF1GdAkOg8ujOw+4Pyb76874fLps4ueHXDhXWdk6YHQ6OgUtinliG7RsYvCbbBg==}

  hast-util-whitespace@3.0.0:
    resolution: {integrity: sha512-88JUN06ipLwsnv+dVn+OIYOvAuvBMy/Qoi6O7mQHxdPXpjy+Cd6xRkWwux7DKO+4sYILtLBRIKgsdpS2gQc7qw==}

  highlight.js@10.7.3:
    resolution: {integrity: sha512-tzcUFauisWKNHaRkN4Wjl/ZA07gENAjFl3J/c480dprkGTg5EQstgaNFqBfUqCq54kZRIEcreTsAgF/m2quD7A==}

  hook-std@4.0.0:
    resolution: {integrity: sha512-IHI4bEVOt3vRUDJ+bFA9VUJlo7SzvFARPNLw75pqSmAOP2HmTWfFJtPvLBrDrlgjEYXY9zs7SFdHPQaJShkSCQ==}
    engines: {node: '>=20'}

  hosted-git-info@2.8.9:
    resolution: {integrity: sha512-mxIDAb9Lsm6DoOJ7xH+5+X4y1LU/4Hi50L9C5sIswK3JzULS4bwk1FvjdBgvYR4bzT4tuUQiC15FE2f5HbLvYw==}

  hosted-git-info@7.0.2:
    resolution: {integrity: sha512-puUZAUKT5m8Zzvs72XWy3HtvVbTWljRE66cP60bxJzAqf2DgICo7lYTY2IHUmLnNpjYvw5bvmoHvPc0QO2a62w==}
    engines: {node: ^16.14.0 || >=18.0.0}

  hosted-git-info@8.1.0:
    resolution: {integrity: sha512-Rw/B2DNQaPBICNXEm8balFz9a6WpZrkCGpcWFpy7nCj+NyhSdqXipmfvtmWt9xGfp0wZnBxB+iVpLmQMYt47Tw==}
    engines: {node: ^18.17.0 || >=20.5.0}

  hosted-git-info@9.0.2:
    resolution: {integrity: sha512-M422h7o/BR3rmCQ8UHi7cyyMqKltdP9Uo+J2fXK+RSAY+wTcKOIRyhTuKv4qn+DJf3g+PL890AzId5KZpX+CBg==}
    engines: {node: ^20.17.0 || >=22.9.0}

  html-url-attributes@3.0.1:
    resolution: {integrity: sha512-ol6UPyBWqsrO6EJySPz2O7ZSr856WDrEzM5zMqp+FJJLGMW35cLYmmZnl0vztAZxRUoNZJFTCohfjuIJ8I4QBQ==}

  http-errors@2.0.0:
    resolution: {integrity: sha512-FtwrG/euBzaEjYeRqOgly7G0qviiXoJWnvEH2Z1plBdXgbyjv34pHTSb9zoeHMyDy33+DWy5Wt9Wo+TURtOYSQ==}
    engines: {node: '>= 0.8'}

  http-proxy-agent@7.0.2:
    resolution: {integrity: sha512-T1gkAiYYDWYx3V5Bmyu7HcfcvL7mUrTWiM6yOfa3PIphViJ/gFPbvidQ+veqSOHci/PxBcDabeUNCzpOODJZig==}
    engines: {node: '>= 14'}

  https-proxy-agent@7.0.6:
    resolution: {integrity: sha512-vK9P5/iUfdl95AI+JVyUuIcVtd4ofvtrOr3HNtM2yxC9bnMbEdp3x01OhQNnjb8IJYi38VlTE3mBXwcfvywuSw==}
    engines: {node: '>= 14'}

  human-signals@2.1.0:
    resolution: {integrity: sha512-B4FFZ6q/T2jhhksgkbEW3HBvWIfDW85snkQgawt07S7J5QXTk6BkNV+0yAeZrM5QpMAdYlocGoljn0sJ/WQkFw==}
    engines: {node: '>=10.17.0'}

  human-signals@5.0.0:
    resolution: {integrity: sha512-AXcZb6vzzrFAUE61HnN4mpLqd/cSIwNQjtNWR0euPm6y0iqx3G4gOXaIDdtdDwZmhwe82LA6+zinmW4UBWVePQ==}
    engines: {node: '>=16.17.0'}

  human-signals@8.0.1:
    resolution: {integrity: sha512-eKCa6bwnJhvxj14kZk5NCPc6Hb6BdsU9DZcOnmQKSnO1VKrfV0zCvtttPZUsBvjmNDn8rpcJfpwSYnHBjc95MQ==}
    engines: {node: '>=18.18.0'}

  humanize-ms@1.2.1:
    resolution: {integrity: sha512-Fl70vYtsAFb/C06PTS9dZBo7ihau+Tu/DNCk/OyHhea07S+aeMWpFFkUaXRa8fI+ScZbEI8dfSxwY7gxZ9SAVQ==}

  ic-use-internet-identity@0.6.2:
    resolution: {integrity: sha512-SAyxLkE3k1zh5dU73VjAIJN7cfuNl2j0nXubOUlotM8whx6g5Ig7TGgwDLxp9pqiHXbjtlHSxg/gBMP5Ur7hKA==}
    peerDependencies:
      '@dfinity/agent': ^3
      '@dfinity/auth-client': ^3
      '@dfinity/identity': ^3
      react: '>=18.0.0'

  iconv-lite@0.6.3:
    resolution: {integrity: sha512-4fCk79wshMdzMp2rH06qWrJE4iolqLhCUH+OiuIgU++RB0+94NlDL81atO7GX55uUKueo0txHNtvEyI6D7WdMw==}
    engines: {node: '>=0.10.0'}

  iconv-lite@0.7.0:
    resolution: {integrity: sha512-cf6L2Ds3h57VVmkZe+Pn+5APsT7FpqJtEhhieDCvrE2MK5Qk9MyffgQyuxQTm6BChfeZNtcOLHp9IcWRVcIcBQ==}
    engines: {node: '>=0.10.0'}

  idb@7.1.1:
    resolution: {integrity: sha512-gchesWBzyvGHRO9W8tzUWFDycow5gwjvFKfyV9FF32Y7F50yZMp7mP+T2mJIWFx49zicqyC4uefHM17o6xKIVQ==}

  ignore@5.3.2:
    resolution: {integrity: sha512-hsBTNUqQTDwkWtcdYI2i06Y/nUBEsNEDJKjWdigLvegy8kDuJAS8uRlpkkcQpyEXL0Z/pjDy5HBmMjRCJ2gq+g==}
    engines: {node: '>= 4'}

  import-fresh@3.3.1:
    resolution: {integrity: sha512-TR3KfrTZTYLPB6jUjfx6MF9WcWrHL9su5TObK4ZkYgBdWKPOFoSoQIdEuTuR82pmtxH2spWG9h6etwfr1pLBqQ==}
    engines: {node: '>=6'}

  import-from-esm@2.0.0:
    resolution: {integrity: sha512-YVt14UZCgsX1vZQ3gKjkWVdBdHQ6eu3MPU1TBgL1H5orXe2+jWD006WCPPtOuwlQm10NuzOW5WawiF1Q9veW8g==}
    engines: {node: '>=18.20'}

  import-meta-resolve@4.2.0:
    resolution: {integrity: sha512-Iqv2fzaTQN28s/FwZAoFq0ZSs/7hMAHJVX+w8PZl3cY19Pxk6jFFalxQoIfW2826i/fDLXv8IiEZRIT0lDuWcg==}

  indent-string@4.0.0:
    resolution: {integrity: sha512-EdDDZu4A2OyIK7Lr/2zG+w5jmbuk1DVBnEwREQvBzspBJkCEbRa8GxU1lghYcaGJCnRWibjDXlq779X1/y5xwg==}
    engines: {node: '>=8'}

  indent-string@5.0.0:
    resolution: {integrity: sha512-m6FAo/spmsW2Ab2fU35JTYwtOKa2yAwXSwgjSv1TJzh4Mh7mC3lzAOVLBprb72XsTrgkEIsl7YrFNAiDiRhIGg==}
    engines: {node: '>=12'}

  index-to-position@1.2.0:
    resolution: {integrity: sha512-Yg7+ztRkqslMAS2iFaU+Oa4KTSidr63OsFGlOrJoW981kIYO3CGCS3wA95P1mUi/IVSJkn0D479KTJpVpvFNuw==}
    engines: {node: '>=18'}

  inflight@1.0.6:
    resolution: {integrity: sha512-k92I/b08q4wvFscXCLvqfsHCrjrF7yiXsQuIVvVE7N82W3+aqpzuUdBbfhWcy/FZR3/4IgflMgKLOsvPDrGCJA==}
    deprecated: This module is not supported, and leaks memory. Do not use it. Check out lru-cache if you want a good and tested way to coalesce async requests by a key value, which is much more comprehensive and powerful.

  inherits@2.0.4:
    resolution: {integrity: sha512-k/vGaX4/Yla3WzyMCvTQOXYeIHvqOKtnqBduzTHpzpQZzAskKMhZ2K+EnBiSM9zGSoIFeMpXKxa4dYeZIQqewQ==}

  ini@1.3.8:
    resolution: {integrity: sha512-JV/yugV2uzW5iMRSiZAyDtQd+nxtUnjeLt0acNdw98kKLrvuRVyB80tsREOE7yvGVgalhZ6RNXCmEHkUKBKxew==}

  ini@6.0.0:
    resolution: {integrity: sha512-IBTdIkzZNOpqm7q3dRqJvMaldXjDHWkEDfrwGEQTs5eaQMWV+djAhR+wahyNNMAa+qpbDUhBMVt4ZKNwpPm7xQ==}
    engines: {node: ^20.17.0 || >=22.9.0}

  inline-style-parser@0.2.4:
    resolution: {integrity: sha512-0aO8FkhNZlj/ZIbNi7Lxxr12obT7cL1moPfE4tg1LkX7LlLfC6DeX4l2ZEud1ukP9jNQyNnfzQVqwbwmAATY4Q==}

  internal-slot@1.1.0:
    resolution: {integrity: sha512-4gd7VpWNQNB4UKKCFFVcp1AVv+FMOgs9NKzjHKusc8jTMhd5eL1NqQqOpE0KzMds804/yHlglp3uxgluOqAPLw==}
    engines: {node: '>= 0.4'}

  into-stream@7.0.0:
    resolution: {integrity: sha512-2dYz766i9HprMBasCMvHMuazJ7u4WzhJwo5kb3iPSiW/iRYV6uPari3zHoqZlnuaR7V1bEiNMxikhp37rdBXbw==}
    engines: {node: '>=12'}

  ipaddr.js@1.9.1:
    resolution: {integrity: sha512-0KI/607xoxSToH7GjN1FfSbLoU0+btTicjsQSWQlh/hZykN8KpmMf7uYwPW3R+akZ6R/w18ZlXSHBYXiYUPO3g==}
    engines: {node: '>= 0.10'}

  is-alphabetical@2.0.1:
    resolution: {integrity: sha512-FWyyY60MeTNyeSRpkM2Iry0G9hpr7/9kD40mD/cGQEuilcZYS4okz8SN2Q6rLCJ8gbCt6fN+rC+6tMGS99LaxQ==}

  is-alphanumerical@2.0.1:
    resolution: {integrity: sha512-hmbYhX/9MUMF5uh7tOXyK/n0ZvWpad5caBA17GsC6vyuCqaWliRG5K1qS9inmUhEMaOBIW7/whAnSwveW/LtZw==}

  is-array-buffer@3.0.5:
    resolution: {integrity: sha512-DDfANUiiG2wC1qawP66qlTugJeL5HyzMpfr8lLK+jMQirGzNod0B12cFB/9q838Ru27sBwfw78/rdoU7RERz6A==}
    engines: {node: '>= 0.4'}

  is-arrayish@0.2.1:
    resolution: {integrity: sha512-zz06S8t0ozoDXMG+ube26zeCTNXcKIPJZJi8hBrF4idCLms4CG9QtK7qBl1boi5ODzFpjswb5JPmHCbMpjaYzg==}

  is-async-function@2.1.1:
    resolution: {integrity: sha512-9dgM/cZBnNvjzaMYHVoxxfPj2QXt22Ev7SuuPrs+xav0ukGB0S6d4ydZdEiM48kLx5kDV+QBPrpVnFyefL8kkQ==}
    engines: {node: '>= 0.4'}

  is-bigint@1.1.0:
    resolution: {integrity: sha512-n4ZT37wG78iz03xPRKJrHTdZbe3IicyucEtdRsV5yglwc3GyUfbAfpSeD0FJ41NbUNSt5wbhqfp1fS+BgnvDFQ==}
    engines: {node: '>= 0.4'}

  is-binary-path@1.0.1:
    resolution: {integrity: sha512-9fRVlXc0uCxEDj1nQzaWONSpbTfx0FmJfzHF7pwlI8DkWGoHBBea4Pg5Ky0ojwwxQmnSifgbKkI06Qv0Ljgj+Q==}
    engines: {node: '>=0.10.0'}

  is-boolean-object@1.2.2:
    resolution: {integrity: sha512-wa56o2/ElJMYqjCjGkXri7it5FbebW5usLw/nPmCMs5DeZ7eziSYZhSmPRn0txqeW4LnAmQQU7FgqLpsEFKM4A==}
    engines: {node: '>= 0.4'}

  is-callable@1.2.7:
    resolution: {integrity: sha512-1BC0BVFhS/p0qtw6enp8e+8OD0UrK0oFLztSjNzhcKA3WDuJxxAPXzPuPtKkjEY9UUoEWlX/8fgKeu2S8i9JTA==}
    engines: {node: '>= 0.4'}

  is-core-module@2.16.1:
    resolution: {integrity: sha512-UfoeMA6fIJ8wTYFEUjelnaGI67v6+N7qXJEvQuIGa99l4xsCruSYOVSQ0uPANn4dAzm8lkYPaKLrrijLq7x23w==}
    engines: {node: '>= 0.4'}

  is-data-view@1.0.2:
    resolution: {integrity: sha512-RKtWF8pGmS87i2D6gqQu/l7EYRlVdfzemCJN/P3UOs//x1QE7mfhvzHIApBTRf7axvT6DMGwSwBXYCT0nfB9xw==}
    engines: {node: '>= 0.4'}

  is-date-object@1.1.0:
    resolution: {integrity: sha512-PwwhEakHVKTdRNVOw+/Gyh0+MzlCl4R6qKvkhuvLtPMggI1WAHt9sOwZxQLSGpUaDnrdyDsomoRgNnCfKNSXXg==}
    engines: {node: '>= 0.4'}

  is-decimal@2.0.1:
    resolution: {integrity: sha512-AAB9hiomQs5DXWcRB1rqsxGUstbRroFOPPVAomNk/3XHR5JyEZChOyTWe2oayKnsSsr/kcGqF+z6yuH6HHpN0A==}

  is-extglob@1.0.0:
    resolution: {integrity: sha512-7Q+VbVafe6x2T+Tu6NcOf6sRklazEPmBoB3IWk3WdGZM2iGUwU/Oe3Wtq5lSEkDTTlpp8yx+5t4pzO/i9Ty1ww==}
    engines: {node: '>=0.10.0'}

  is-extglob@2.1.1:
    resolution: {integrity: sha512-SbKbANkN603Vi4jEZv49LeVJMn4yGwsbzZworEoyEiutsN3nJYdbO36zfhGJ6QEDpOZIFkDtnq5JRxmvl3jsoQ==}
    engines: {node: '>=0.10.0'}

  is-finalizationregistry@1.1.1:
    resolution: {integrity: sha512-1pC6N8qWJbWoPtEjgcL2xyhQOP491EQjeUo3qTKcmV8YSDDJrOepfG8pcC7h/QgnQHYSv0mJ3Z/ZWxmatVrysg==}
    engines: {node: '>= 0.4'}

  is-fullwidth-code-point@3.0.0:
    resolution: {integrity: sha512-zymm5+u+sCsSWyD9qNaejV3DFvhCKclKdizYaJUuHA83RLjb7nSuGnddCHGv0hk+KY7BMAlsWeK4Ueg6EV6XQg==}
    engines: {node: '>=8'}

  is-generator-function@1.1.2:
    resolution: {integrity: sha512-upqt1SkGkODW9tsGNG5mtXTXtECizwtS2kA161M+gJPc1xdb/Ax629af6YrTwcOeQHbewrPNlE5Dx7kzvXTizA==}
    engines: {node: '>= 0.4'}

  is-glob@2.0.1:
    resolution: {integrity: sha512-a1dBeB19NXsf/E0+FHqkagizel/LQw2DjSQpvQrj3zT+jYPpaUCryPnrQajXKFLCMuf4I6FhRpaGtw4lPrG6Eg==}
    engines: {node: '>=0.10.0'}

  is-glob@4.0.3:
    resolution: {integrity: sha512-xelSayHH36ZgE7ZWhli7pW34hNbNl8Ojv5KVmkJD4hBdD3th8Tfk9vYasLM+mXWOZhFkgZfxhLSnrwRr4elSSg==}
    engines: {node: '>=0.10.0'}

  is-hexadecimal@2.0.1:
    resolution: {integrity: sha512-DgZQp241c8oO6cA1SbTEWiXeoxV42vlcJxgH+B3hi1AiqqKruZR3ZGF8In3fj4+/y/7rHvlOZLZtgJ/4ttYGZg==}

  is-map@2.0.3:
    resolution: {integrity: sha512-1Qed0/Hr2m+YqxnM09CjA2d/i6YZNfF6R2oRAOj36eUdS6qIV/huPJNSEpKbupewFs+ZsJlxsjjPbc0/afW6Lw==}
    engines: {node: '>= 0.4'}

  is-module@1.0.0:
    resolution: {integrity: sha512-51ypPSPCoTEIN9dy5Oy+h4pShgJmPCygKfyRCISBI+JoWT/2oJvK8QPxmwv7b/p239jXrm9M1mlQbyKJ5A152g==}

  is-negative-zero@2.0.3:
    resolution: {integrity: sha512-5KoIu2Ngpyek75jXodFvnafB6DJgr3u8uuK0LEZJjrU19DrMD3EVERaR8sjz8CCGgpZvxPl9SuE1GMVPFHx1mw==}
    engines: {node: '>= 0.4'}

  is-number-object@1.1.1:
    resolution: {integrity: sha512-lZhclumE1G6VYD8VHe35wFaIif+CTy5SJIi5+3y4psDgWu4wPDoBhF8NxUOinEc7pHgiTsT6MaBb92rKhhD+Xw==}
    engines: {node: '>= 0.4'}

  is-number@7.0.0:
    resolution: {integrity: sha512-41Cifkg6e8TylSpdtTpeLVMqvSBEVzTttHvERD741+pnZ8ANv0004MRL43QKPDlK9cGvNp6NZWZUBlbGXYxxng==}
    engines: {node: '>=0.12.0'}

  is-obj@2.0.0:
    resolution: {integrity: sha512-drqDG3cbczxxEJRoOXcOjtdp1J/lyp1mNn0xaznRs8+muBhgQcrnbspox5X5fOw0HnMnbfDzvnEMEtqDEJEo8w==}
    engines: {node: '>=8'}

  is-path-cwd@2.2.0:
    resolution: {integrity: sha512-w942bTcih8fdJPJmQHFzkS76NEP8Kzzvmw92cXsazb8intwLqPibPPdXf4ANdKV3rYMuuQYGIWtvz9JilB3NFQ==}
    engines: {node: '>=6'}

  is-path-inside@3.0.3:
    resolution: {integrity: sha512-Fd4gABb+ycGAmKou8eMftCupSir5lRxqf4aD/vd0cD2qc4HL07OjCeuHMr8Ro4CoMaeCKDB0/ECBOVWjTwUvPQ==}
    engines: {node: '>=8'}

  is-plain-obj@4.1.0:
    resolution: {integrity: sha512-+Pgi+vMuUNkJyExiMBt5IlFoMyKnr5zhJ4Uspz58WOhBF5QoIZkFyNHIbBAtHwzVAgk5RtndVNsDRN61/mmDqg==}
    engines: {node: '>=12'}

  is-promise@4.0.0:
    resolution: {integrity: sha512-hvpoI6korhJMnej285dSg6nu1+e6uxs7zG3BYAm5byqDsgJNWwxzM6z6iZiAgQR4TJ30JmBTOwqZUw3WlyH3AQ==}

  is-regex@1.2.1:
    resolution: {integrity: sha512-MjYsKHO5O7mCsmRGxWcLWheFqN9DJ/2TmngvjKXihe6efViPqc274+Fx/4fYj/r03+ESvBdTXK0V6tA3rgez1g==}
    engines: {node: '>= 0.4'}

  is-set@2.0.3:
    resolution: {integrity: sha512-iPAjerrse27/ygGLxw+EBR9agv9Y6uLeYVJMu+QNCoouJ1/1ri0mGrcWpfCqFZuzzx3WjtwxG098X+n4OuRkPg==}
    engines: {node: '>= 0.4'}

  is-shared-array-buffer@1.0.4:
    resolution: {integrity: sha512-ISWac8drv4ZGfwKl5slpHG9OwPNty4jOWPRIhBpxOoD+hqITiwuipOQ2bNthAzwA3B4fIjO4Nln74N0S9byq8A==}
    engines: {node: '>= 0.4'}

  is-stream@2.0.1:
    resolution: {integrity: sha512-hFoiJiTl63nn+kstHGBtewWSKnQLpyb155KHheA1l39uvtO9nWIop1p3udqPcUd/xbF1VLMO4n7OI6p7RbngDg==}
    engines: {node: '>=8'}

  is-stream@3.0.0:
    resolution: {integrity: sha512-LnQR4bZ9IADDRSkvpqMGvt/tEJWclzklNgSw48V5EAaAeDd6qGvN8ei6k5p0tvxSR171VmGyHuTiAOfxAbr8kA==}
    engines: {node: ^12.20.0 || ^14.13.1 || >=16.0.0}

  is-stream@4.0.1:
    resolution: {integrity: sha512-Dnz92NInDqYckGEUJv689RbRiTSEHCQ7wOVeALbkOz999YpqT46yMRIGtSNl2iCL1waAZSx40+h59NV/EwzV/A==}
    engines: {node: '>=18'}

  is-string@1.1.1:
    resolution: {integrity: sha512-BtEeSsoaQjlSPBemMQIrY1MY0uM6vnS1g5fmufYOtnxLGUZM2178PKbhsk7Ffv58IX+ZtcvoGwccYsh0PglkAA==}
    engines: {node: '>= 0.4'}

  is-symbol@1.1.1:
    resolution: {integrity: sha512-9gGx6GTtCQM73BgmHQXfDmLtfjjTUDSyoxTCbp5WtoixAhfgsDirWIcVQ/IHpvI5Vgd5i/J5F7B9cN/WlVbC/w==}
    engines: {node: '>= 0.4'}

  is-typed-array@1.1.15:
    resolution: {integrity: sha512-p3EcsicXjit7SaskXHs1hA91QxgTw46Fv6EFKKGS5DRFLD8yKnohjF3hxoju94b/OcMZoQukzpPpBE9uLVKzgQ==}
    engines: {node: '>= 0.4'}

  is-unicode-supported@2.1.0:
    resolution: {integrity: sha512-mE00Gnza5EEB3Ds0HfMyllZzbBrmLOX3vfWoj9A9PEnTfratQ/BcaJOuMhnkhjXvb2+FkY3VuHqtAGpTPmglFQ==}
    engines: {node: '>=18'}

  is-weakmap@2.0.2:
    resolution: {integrity: sha512-K5pXYOm9wqY1RgjpL3YTkF39tni1XajUIkawTLUo9EZEVUFga5gSQJF8nNS7ZwJQ02y+1YCNYcMh+HIf1ZqE+w==}
    engines: {node: '>= 0.4'}

  is-weakref@1.1.1:
    resolution: {integrity: sha512-6i9mGWSlqzNMEqpCp93KwRS1uUOodk2OJ6b+sq7ZPDSy2WuI5NFIxp/254TytR8ftefexkWn5xNiHUNpPOfSew==}
    engines: {node: '>= 0.4'}

  is-weakset@2.0.4:
    resolution: {integrity: sha512-mfcwb6IzQyOKTs84CQMrOwW4gQcaTOAWJ0zzJCl2WSPDrWk/OzDaImWFH3djXhb24g4eudZfLRozAvPGw4d9hQ==}
    engines: {node: '>= 0.4'}

  isarray@1.0.0:
    resolution: {integrity: sha512-VLghIWNM6ELQzo7zwmcg0NmTVyWKYjvIeM83yjp0wRDTmUnrM678fQbcKBo6n2CJEF0szoG//ytg+TKla89ALQ==}

  isarray@2.0.5:
    resolution: {integrity: sha512-xHjhDr3cNBK0BzdUJSPXZntQUx/mwMS5Rw4A7lPJ90XGAO6ISP/ePDNuo0vhqOZU+UD5JoodwCAAoZQd3FeAKw==}

  isexe@2.0.0:
    resolution: {integrity: sha512-RHxMLp9lnKHGHRng9QFhRCMbYAcVpn69smSGcq3f36xjgVVWThj4qqLbTLlq7Ssj8B+fIQ1EuCEGI2lKsyQeIw==}

  issue-parser@7.0.1:
    resolution: {integrity: sha512-3YZcUUR2Wt1WsapF+S/WiA2WmlW0cWAoPccMqne7AxEBhCdFeTPjfv/Axb8V2gyCgY3nRw+ksZ3xSUX+R47iAg==}
    engines: {node: ^18.17 || >=20.6.1}

  jackspeak@4.1.1:
    resolution: {integrity: sha512-zptv57P3GpL+O0I7VdMJNBZCu+BPHVQUk55Ft8/QCJjTVxrnJHuVuX/0Bl2A6/+2oyR/ZMEuFKwmzqqZ/U5nPQ==}
    engines: {node: 20 || >=22}

  java-properties@1.0.2:
    resolution: {integrity: sha512-qjdpeo2yKlYTH7nFdK0vbZWuTCesk4o63v5iVOlhMQPfuIZQfW/HI35SjfhA+4qpg36rnFSvUK5b1m+ckIblQQ==}
    engines: {node: '>= 0.6.0'}

  jiti@2.6.1:
    resolution: {integrity: sha512-ekilCSN1jwRvIbgeg/57YFh8qQDNbwDb9xT/qu2DAHbFFZUicIl4ygVaAvzveMhMVr3LnpSKTNnwt8PoOfmKhQ==}
    hasBin: true

  jose@6.1.0:
    resolution: {integrity: sha512-TTQJyoEoKcC1lscpVDCSsVgYzUDg/0Bt3WE//WiTPK6uOCQC2KZS4MpugbMWt/zyjkopgZoXhZuCi00gLudfUA==}

  js-confetti@0.13.1:
    resolution: {integrity: sha512-Kau3apum0zYIvELfZv0lL5VY7dvzpbKi4Oq0XdfjDKdNZc/O+IeGRyLEej7GJ/1APbASvb+ZTWDxmTxxSFkTOg==}

  js-tokens@4.0.0:
    resolution: {integrity: sha512-RdJUflcE3cUzKiMqQgsCu06FPu9UdIJO0beYbPhHN4k6apgJtifcoCtT9bcxOpYBtpD2kCM6Sbzg4CausW/PKQ==}

  js-tokens@9.0.1:
    resolution: {integrity: sha512-mxa9E9ITFOt0ban3j6L5MpjwegGz6lBQmM1IJkWeBZGcMxto50+eWdjC/52xDbS2vy0k7vIMK0Fe2wfL9OQSpQ==}

  js-yaml@4.1.0:
    resolution: {integrity: sha512-wpxZs9NoxZaJESJGIZTyDEaYpl0FKSA+FB9aJiyemKhMwkxQg63h4T1KJgUGHpTqPDNRcmmYLugrRjJlBtWvRA==}
    hasBin: true

  jsesc@3.1.0:
    resolution: {integrity: sha512-/sM3dO2FOzXjKQhJuo0Q173wf2KOo8t4I8vHy6lF9poUp7bKT0/NHE8fPX23PwfhnykfqnC2xRxOnVw5XuGIaA==}
    engines: {node: '>=6'}
    hasBin: true

  json-parse-better-errors@1.0.2:
    resolution: {integrity: sha512-mrqyZKfX5EhL7hvqcV6WG1yYjnjeuYDzDhhcAAUrq8Po85NBQBJP+ZDUT75qZQ98IkUoBqdkExkukOU7Ts2wrw==}

  json-parse-even-better-errors@2.3.1:
    resolution: {integrity: sha512-xyFwyhro/JEof6Ghe2iz2NcXoj2sloNsWr/XsERDK/oiPCfaNhl5ONfp+jQdAZRQQ0IJWNzH9zIZF7li91kh2w==}

  json-schema-to-ts@3.1.1:
    resolution: {integrity: sha512-+DWg8jCJG2TEnpy7kOm/7/AxaYoaRbjVB4LFZLySZlWn8exGs3A4OLJR966cVvU26N7X9TWxl+Jsw7dzAqKT6g==}
    engines: {node: '>=16'}

  json-schema-traverse@0.4.1:
    resolution: {integrity: sha512-xbbCH5dCYU5T8LcEhhuh7HJ88HXuW3qsI3Y0zOZFKfZEHcpWiHU/Jxzk629Brsab/mMiHQti9wMP+845RPe3Vg==}

  json5@2.2.3:
    resolution: {integrity: sha512-XmOWe7eyHYH14cLdVPoyg+GOH3rYX++KpzrylJwSW98t3Nk+U8XOl8FWKOgwtzdb8lXGf6zYwDUzeHMWfxasyg==}
    engines: {node: '>=6'}
    hasBin: true

  jsonfile@6.2.0:
    resolution: {integrity: sha512-FGuPw30AdOIUTRMC2OMRtQV+jkVj2cfPqSeWXv1NEAJ1qZ5zb1X6z1mFhbfOB/iy3ssJCD+3KuZ8r8C3uVFlAg==}

  kleur@3.0.3:
    resolution: {integrity: sha512-eTIzlVOSUR+JxdDFepEYcBMtZ9Qqdef+rnzWdRZuMbOywu5tO2w2N7rqjoANZ5k9vywhL6Br1VRjUIgTQx4E8w==}
    engines: {node: '>=6'}

  lightningcss-android-arm64@1.30.2:
    resolution: {integrity: sha512-BH9sEdOCahSgmkVhBLeU7Hc9DWeZ1Eb6wNS6Da8igvUwAe0sqROHddIlvU06q3WyXVEOYDZ6ykBZQnjTbmo4+A==}
    engines: {node: '>= 12.0.0'}
    cpu: [arm64]
    os: [android]

  lightningcss-darwin-arm64@1.30.2:
    resolution: {integrity: sha512-ylTcDJBN3Hp21TdhRT5zBOIi73P6/W0qwvlFEk22fkdXchtNTOU4Qc37SkzV+EKYxLouZ6M4LG9NfZ1qkhhBWA==}
    engines: {node: '>= 12.0.0'}
    cpu: [arm64]
    os: [darwin]

  lightningcss-darwin-x64@1.30.2:
    resolution: {integrity: sha512-oBZgKchomuDYxr7ilwLcyms6BCyLn0z8J0+ZZmfpjwg9fRVZIR5/GMXd7r9RH94iDhld3UmSjBM6nXWM2TfZTQ==}
    engines: {node: '>= 12.0.0'}
    cpu: [x64]
    os: [darwin]

  lightningcss-freebsd-x64@1.30.2:
    resolution: {integrity: sha512-c2bH6xTrf4BDpK8MoGG4Bd6zAMZDAXS569UxCAGcA7IKbHNMlhGQ89eRmvpIUGfKWNVdbhSbkQaWhEoMGmGslA==}
    engines: {node: '>= 12.0.0'}
    cpu: [x64]
    os: [freebsd]

  lightningcss-linux-arm-gnueabihf@1.30.2:
    resolution: {integrity: sha512-eVdpxh4wYcm0PofJIZVuYuLiqBIakQ9uFZmipf6LF/HRj5Bgm0eb3qL/mr1smyXIS1twwOxNWndd8z0E374hiA==}
    engines: {node: '>= 12.0.0'}
    cpu: [arm]
    os: [linux]

  lightningcss-linux-arm64-gnu@1.30.2:
    resolution: {integrity: sha512-UK65WJAbwIJbiBFXpxrbTNArtfuznvxAJw4Q2ZGlU8kPeDIWEX1dg3rn2veBVUylA2Ezg89ktszWbaQnxD/e3A==}
    engines: {node: '>= 12.0.0'}
    cpu: [arm64]
    os: [linux]

  lightningcss-linux-arm64-musl@1.30.2:
    resolution: {integrity: sha512-5Vh9dGeblpTxWHpOx8iauV02popZDsCYMPIgiuw97OJ5uaDsL86cnqSFs5LZkG3ghHoX5isLgWzMs+eD1YzrnA==}
    engines: {node: '>= 12.0.0'}
    cpu: [arm64]
    os: [linux]

  lightningcss-linux-x64-gnu@1.30.2:
    resolution: {integrity: sha512-Cfd46gdmj1vQ+lR6VRTTadNHu6ALuw2pKR9lYq4FnhvgBc4zWY1EtZcAc6EffShbb1MFrIPfLDXD6Xprbnni4w==}
    engines: {node: '>= 12.0.0'}
    cpu: [x64]
    os: [linux]

  lightningcss-linux-x64-musl@1.30.2:
    resolution: {integrity: sha512-XJaLUUFXb6/QG2lGIW6aIk6jKdtjtcffUT0NKvIqhSBY3hh9Ch+1LCeH80dR9q9LBjG3ewbDjnumefsLsP6aiA==}
    engines: {node: '>= 12.0.0'}
    cpu: [x64]
    os: [linux]

  lightningcss-win32-arm64-msvc@1.30.2:
    resolution: {integrity: sha512-FZn+vaj7zLv//D/192WFFVA0RgHawIcHqLX9xuWiQt7P0PtdFEVaxgF9rjM/IRYHQXNnk61/H/gb2Ei+kUQ4xQ==}
    engines: {node: '>= 12.0.0'}
    cpu: [arm64]
    os: [win32]

  lightningcss-win32-x64-msvc@1.30.2:
    resolution: {integrity: sha512-5g1yc73p+iAkid5phb4oVFMB45417DkRevRbt/El/gKXJk4jid+vPFF/AXbxn05Aky8PapwzZrdJShv5C0avjw==}
    engines: {node: '>= 12.0.0'}
    cpu: [x64]
    os: [win32]

  lightningcss@1.30.2:
    resolution: {integrity: sha512-utfs7Pr5uJyyvDETitgsaqSyjCb2qNRAtuqUeWIAKztsOYdcACf2KtARYXg2pSvhkt+9NfoaNY7fxjl6nuMjIQ==}
    engines: {node: '>= 12.0.0'}

  lines-and-columns@1.2.4:
    resolution: {integrity: sha512-7ylylesZQ/PV29jhEDl3Ufjo6ZX7gCqJr5F7PKrqc93v7fzSymt1BpwEU8nAUXs8qzzvqhbjhK5QZg6Mt/HkBg==}

  load-json-file@4.0.0:
    resolution: {integrity: sha512-Kx8hMakjX03tiGTLAIdJ+lL0htKnXjEZN6hk/tozf/WOuYGdZBJrZ+rCJRbVCugsjB3jMLn9746NsQIf5VjBMw==}
    engines: {node: '>=4'}

  locate-path@2.0.0:
    resolution: {integrity: sha512-NCI2kiDkyR7VeEKm27Kda/iQHyKJe1Bu0FlTbYp3CqJu+9IFe9bLyAjMxf5ZDDbEg+iMPzB5zYyUTSm8wVTKmA==}
    engines: {node: '>=4'}

  locate-path@3.0.0:
    resolution: {integrity: sha512-7AO748wWnIhNqAuaty2ZWHkQHRSNfPVIsPIfwEOWO22AmaoVrWavlOcMR5nzTLNYvp36X220/maaRsrec1G65A==}
    engines: {node: '>=6'}

  lodash-es@4.17.21:
    resolution: {integrity: sha512-mKnC+QJ9pWVzv+C4/U3rRsHapFfHvQFoFB92e52xeyGMcX6/OlIl78je1u8vePzYZSkkogMPJ2yjxxsb89cxyw==}

  lodash.capitalize@4.2.1:
    resolution: {integrity: sha512-kZzYOKspf8XVX5AvmQF94gQW0lejFVgb80G85bU4ZWzoJ6C03PQg3coYAUpSTpQWelrZELd3XWgHzw4Ck5kaIw==}

  lodash.escaperegexp@4.1.2:
    resolution: {integrity: sha512-TM9YBvyC84ZxE3rgfefxUWiQKLilstD6k7PTGt6wfbtXF8ixIJLOL3VYyV/z+ZiPLsVxAsKAFVwWlWeb2Y8Yyw==}

  lodash.isplainobject@4.0.6:
    resolution: {integrity: sha512-oSXzaWypCMHkPC3NvBEaPHf0KsA5mvPrOPgQWDsbg8n7orZ290M0BmC/jgRZ4vcJ6DTAhjrsSYgdsW/F+MFOBA==}

  lodash.isstring@4.0.1:
    resolution: {integrity: sha512-0wJxfxH1wgO3GrbuP+dTTk7op+6L41QCXbGINEmD+ny/G/eCqGzxyCsh7159S+mgDDcoarnBw6PC1PS5+wUGgw==}

  lodash.snakecase@4.1.1:
    resolution: {integrity: sha512-QZ1d4xoBHYUeuouhEq3lk3Uq7ldgyFXGBhg04+oRLnIz8o9T65Eh+8YdroUwn846zchkA9yDsDl5CVVaV2nqYw==}

  lodash.uniqby@4.7.0:
    resolution: {integrity: sha512-e/zcLx6CSbmaEgFHCA7BnoQKyCtKMxnuWrJygbwPs/AIn+IMKl66L8/s+wBUn5LRw2pZx3bUHibiV1b6aTWIww==}

  lodash@4.17.21:
    resolution: {integrity: sha512-v2kDEe57lecTulaDIuNTPy3Ry4gLGJ6Z1O3vE1krgXZNrsQ+LFTGHVxVjcXPs17LhbZVGedAJv8XZ1tvj5FvSg==}

  longest-streak@3.1.0:
    resolution: {integrity: sha512-9Ri+o0JYgehTaVBBDoMqIl8GXtbWg711O3srftcHhZ0dqnETqLaoIK0x17fUw9rFSlK/0NlsKe0Ahhyl5pXE2g==}

  loupe@3.2.1:
    resolution: {integrity: sha512-CdzqowRJCeLU72bHvWqwRBBlLcMEtIvGrlvef74kMnV2AolS9Y8xUv1I0U/MNAWMhBlKIoyuEgoJ0t/bbwHbLQ==}

  lru-cache@10.4.3:
    resolution: {integrity: sha512-JNAzZcXrCt42VGLuYz0zfAzDfAvJWW6AfYlDBQyDV5DClI2m5sAmK+OIO7s59XfsRsWHp02jAJrRadPRGTt6SQ==}

  lru-cache@11.2.2:
    resolution: {integrity: sha512-F9ODfyqML2coTIsQpSkRHnLSZMtkU8Q+mSfcaIyKwy58u+8k5nvAYeiNhsyMARvzNcXJ9QfWVrcPsC9e9rAxtg==}
    engines: {node: 20 || >=22}

  lru-cache@5.1.1:
    resolution: {integrity: sha512-KpNARQA3Iwv+jTA0utUVVbrh+Jlrr1Fv0e56GGzAFOXN7dk/FviaDW8LHmK52DlcH4WP2n6gI8vN1aesBFgo9w==}

  lucide-react@0.525.0:
    resolution: {integrity: sha512-Tm1txJ2OkymCGkvwoHt33Y2JpN5xucVq1slHcgE6Lk0WjDfjgKWor5CdVER8U6DvcfMwh4M8XxmpTiyzfmfDYQ==}
    peerDependencies:
      react: ^16.5.1 || ^17.0.0 || ^18.0.0 || ^19.0.0

  magic-bytes.js@1.12.1:
    resolution: {integrity: sha512-ThQLOhN86ZkJ7qemtVRGYM+gRgR8GEXNli9H/PMvpnZsE44Xfh3wx9kGJaldg314v85m+bFW6WBMaVHJc/c3zA==}

  magic-string@0.30.21:
    resolution: {integrity: sha512-vd2F4YUyEXKGcLHoq+TEyCjxueSeHnFxyyjNp80yg0XV4vUhnDer/lvvlqM/arB5bXQN5K2/3oinyCRyx8T2CQ==}

  marked-terminal@7.3.0:
    resolution: {integrity: sha512-t4rBvPsHc57uE/2nJOLmMbZCQ4tgAccAED3ngXQqW6g+TxA488JzJ+FK3lQkzBQOI1mRV/r/Kq+1ZlJ4D0owQw==}
    engines: {node: '>=16.0.0'}
    peerDependencies:
      marked: '>=1 <16'

  marked@15.0.12:
    resolution: {integrity: sha512-8dD6FusOQSrpv9Z1rdNMdlSgQOIP880DHqnohobOmYLElGEqAL/JvxvuxZO16r4HtjTlfPRDC1hbvxC9dPN2nA==}
    engines: {node: '>= 18'}
    hasBin: true

  math-intrinsics@1.1.0:
    resolution: {integrity: sha512-/IXtbwEk5HTPyEwyKX6hGkYXxM9nbj64B+ilVJnC/R6B0pH5G4V3b0pVbL7DBj4tkhBAppbQUlf6F6Xl9LHu1g==}
    engines: {node: '>= 0.4'}

  mdast-util-from-markdown@2.0.2:
    resolution: {integrity: sha512-uZhTV/8NBuw0WHkPTrCqDOl0zVe1BIng5ZtHoDk49ME1qqcjYmmLmOf0gELgcRMxN4w2iuIeVso5/6QymSrgmA==}

  mdast-util-mdx-expression@2.0.1:
    resolution: {integrity: sha512-J6f+9hUp+ldTZqKRSg7Vw5V6MqjATc+3E4gf3CFNcuZNWD8XdyI6zQ8GqH7f8169MM6P7hMBRDVGnn7oHB9kXQ==}

  mdast-util-mdx-jsx@3.2.0:
    resolution: {integrity: sha512-lj/z8v0r6ZtsN/cGNNtemmmfoLAFZnjMbNyLzBafjzikOM+glrjNHPlf6lQDOTccj9n5b0PPihEBbhneMyGs1Q==}

  mdast-util-mdxjs-esm@2.0.1:
    resolution: {integrity: sha512-EcmOpxsZ96CvlP03NghtH1EsLtr0n9Tm4lPUJUBccV9RwUOneqSycg19n5HGzCf+10LozMRSObtVr3ee1WoHtg==}

  mdast-util-phrasing@4.1.0:
    resolution: {integrity: sha512-TqICwyvJJpBwvGAMZjj4J2n0X8QWp21b9l0o7eXyVJ25YNWYbJDVIyD1bZXE6WtV6RmKJVYmQAKWa0zWOABz2w==}

  mdast-util-to-hast@13.2.0:
    resolution: {integrity: sha512-QGYKEuUsYT9ykKBCMOEDLsU5JRObWQusAolFMeko/tYPufNkRffBAQjIE+99jbA87xv6FgmjLtwjh9wBWajwAA==}

  mdast-util-to-markdown@2.1.2:
    resolution: {integrity: sha512-xj68wMTvGXVOKonmog6LwyJKrYXZPvlwabaryTjLh9LuvovB/KAH+kvi8Gjj+7rJjsFi23nkUxRQv1KqSroMqA==}

  mdast-util-to-string@4.0.0:
    resolution: {integrity: sha512-0H44vDimn51F0YwvxSJSm0eCDOJTRlmN0R1yBh4HLj9wiV1Dn0QoXGbvFAWj2hSItVTlCmBF1hqKlIyUBVFLPg==}

  media-typer@1.1.0:
    resolution: {integrity: sha512-aisnrDP4GNe06UcKFnV5bfMNPBUw4jsLGaWwWfnH3v02GnBuXX2MCVn5RbrWo0j3pczUilYblq7fQ7Nw2t5XKw==}
    engines: {node: '>= 0.8'}

  memorystream@0.3.1:
    resolution: {integrity: sha512-S3UwM3yj5mtUSEfP41UZmt/0SCoVYUcU1rkXv+BQ5Ig8ndL4sPoJNBUJERafdPb5jjHJGuMgytgKvKIf58XNBw==}
    engines: {node: '>= 0.10.0'}

  meow@13.2.0:
    resolution: {integrity: sha512-pxQJQzB6djGPXh08dacEloMFopsOqGVRKFPYvPOt9XDZ1HasbgDZA74CJGreSU4G3Ak7EFJGoiH2auq+yXISgA==}
    engines: {node: '>=18'}

  merge-descriptors@2.0.0:
    resolution: {integrity: sha512-Snk314V5ayFLhp3fkUREub6WtjBfPdCPY1Ln8/8munuLuiYhsABgBVWsozAG+MWMbVEvcdcpbi9R7ww22l9Q3g==}
    engines: {node: '>=18'}

  merge-stream@2.0.0:
    resolution: {integrity: sha512-abv/qOcuPfk3URPfDzmZU1LKmuw8kT+0nIHvKrKgFrwifol/doWcdA4ZqsWQ8ENrFKkd67Mfpo/LovbIUsbt3w==}

  merge2@1.4.1:
    resolution: {integrity: sha512-8q7VEgMJW4J8tcfVPy8g09NcQwZdbwFEqhe/WZkoIzjn/3TGDwtOCYtXGxA3O8tPzpczCCDgv+P2P5y00ZJOOg==}
    engines: {node: '>= 8'}

  micromark-core-commonmark@2.0.3:
    resolution: {integrity: sha512-RDBrHEMSxVFLg6xvnXmb1Ayr2WzLAWjeSATAoxwKYJV94TeNavgoIdA0a9ytzDSVzBy2YKFK+emCPOEibLeCrg==}

  micromark-factory-destination@2.0.1:
    resolution: {integrity: sha512-Xe6rDdJlkmbFRExpTOmRj9N3MaWmbAgdpSrBQvCFqhezUn4AHqJHbaEnfbVYYiexVSs//tqOdY/DxhjdCiJnIA==}

  micromark-factory-label@2.0.1:
    resolution: {integrity: sha512-VFMekyQExqIW7xIChcXn4ok29YE3rnuyveW3wZQWWqF4Nv9Wk5rgJ99KzPvHjkmPXF93FXIbBp6YdW3t71/7Vg==}

  micromark-factory-space@2.0.1:
    resolution: {integrity: sha512-zRkxjtBxxLd2Sc0d+fbnEunsTj46SWXgXciZmHq0kDYGnck/ZSGj9/wULTV95uoeYiK5hRXP2mJ98Uo4cq/LQg==}

  micromark-factory-title@2.0.1:
    resolution: {integrity: sha512-5bZ+3CjhAd9eChYTHsjy6TGxpOFSKgKKJPJxr293jTbfry2KDoWkhBb6TcPVB4NmzaPhMs1Frm9AZH7OD4Cjzw==}

  micromark-factory-whitespace@2.0.1:
    resolution: {integrity: sha512-Ob0nuZ3PKt/n0hORHyvoD9uZhr+Za8sFoP+OnMcnWK5lngSzALgQYKMr9RJVOWLqQYuyn6ulqGWSXdwf6F80lQ==}

  micromark-util-character@2.1.1:
    resolution: {integrity: sha512-wv8tdUTJ3thSFFFJKtpYKOYiGP2+v96Hvk4Tu8KpCAsTMs6yi+nVmGh1syvSCsaxz45J6Jbw+9DD6g97+NV67Q==}

  micromark-util-chunked@2.0.1:
    resolution: {integrity: sha512-QUNFEOPELfmvv+4xiNg2sRYeS/P84pTW0TCgP5zc9FpXetHY0ab7SxKyAQCNCc1eK0459uoLI1y5oO5Vc1dbhA==}

  micromark-util-classify-character@2.0.1:
    resolution: {integrity: sha512-K0kHzM6afW/MbeWYWLjoHQv1sgg2Q9EccHEDzSkxiP/EaagNzCm7T/WMKZ3rjMbvIpvBiZgwR3dKMygtA4mG1Q==}

  micromark-util-combine-extensions@2.0.1:
    resolution: {integrity: sha512-OnAnH8Ujmy59JcyZw8JSbK9cGpdVY44NKgSM7E9Eh7DiLS2E9RNQf0dONaGDzEG9yjEl5hcqeIsj4hfRkLH/Bg==}

  micromark-util-decode-numeric-character-reference@2.0.2:
    resolution: {integrity: sha512-ccUbYk6CwVdkmCQMyr64dXz42EfHGkPQlBj5p7YVGzq8I7CtjXZJrubAYezf7Rp+bjPseiROqe7G6foFd+lEuw==}

  micromark-util-decode-string@2.0.1:
    resolution: {integrity: sha512-nDV/77Fj6eH1ynwscYTOsbK7rR//Uj0bZXBwJZRfaLEJ1iGBR6kIfNmlNqaqJf649EP0F3NWNdeJi03elllNUQ==}

  micromark-util-encode@2.0.1:
    resolution: {integrity: sha512-c3cVx2y4KqUnwopcO9b/SCdo2O67LwJJ/UyqGfbigahfegL9myoEFoDYZgkT7f36T0bLrM9hZTAaAyH+PCAXjw==}

  micromark-util-html-tag-name@2.0.1:
    resolution: {integrity: sha512-2cNEiYDhCWKI+Gs9T0Tiysk136SnR13hhO8yW6BGNyhOC4qYFnwF1nKfD3HFAIXA5c45RrIG1ub11GiXeYd1xA==}

  micromark-util-normalize-identifier@2.0.1:
    resolution: {integrity: sha512-sxPqmo70LyARJs0w2UclACPUUEqltCkJ6PhKdMIDuJ3gSf/Q+/GIe3WKl0Ijb/GyH9lOpUkRAO2wp0GVkLvS9Q==}

  micromark-util-resolve-all@2.0.1:
    resolution: {integrity: sha512-VdQyxFWFT2/FGJgwQnJYbe1jjQoNTS4RjglmSjTUlpUMa95Htx9NHeYW4rGDJzbjvCsl9eLjMQwGeElsqmzcHg==}

  micromark-util-sanitize-uri@2.0.1:
    resolution: {integrity: sha512-9N9IomZ/YuGGZZmQec1MbgxtlgougxTodVwDzzEouPKo3qFWvymFHWcnDi2vzV1ff6kas9ucW+o3yzJK9YB1AQ==}

  micromark-util-subtokenize@2.1.0:
    resolution: {integrity: sha512-XQLu552iSctvnEcgXw6+Sx75GflAPNED1qx7eBJ+wydBb2KCbRZe+NwvIEEMM83uml1+2WSXpBAcp9IUCgCYWA==}

  micromark-util-symbol@2.0.1:
    resolution: {integrity: sha512-vs5t8Apaud9N28kgCrRUdEed4UJ+wWNvicHLPxCa9ENlYuAY31M0ETy5y1vA33YoNPDFTghEbnh6efaE8h4x0Q==}

  micromark-util-types@2.0.2:
    resolution: {integrity: sha512-Yw0ECSpJoViF1qTU4DC6NwtC4aWGt1EkzaQB8KPPyCRR8z9TWeV0HbEFGTO+ZY1wB22zmxnJqhPyTpOVCpeHTA==}

  micromark@4.0.2:
    resolution: {integrity: sha512-zpe98Q6kvavpCr1NPVSCMebCKfD7CA2NqZ+rykeNhONIJBpc1tFKt9hucLGwha3jNTNI8lHpctWJWoimVF4PfA==}

  micromatch@4.0.8:
    resolution: {integrity: sha512-PXwfBhYu0hBCPw8Dn0E+WDYb7af3dSLVWKi3HGv84IdF4TyFoC0ysxFd0Goxw7nSv4T/PzEJQxsYsEiFCKo2BA==}
    engines: {node: '>=8.6'}

  mime-db@1.52.0:
    resolution: {integrity: sha512-sPU4uV7dYlvtWJxwwxHD0PuihVNiE7TyAbQ5SWxDCB9mUYvOgroQOwYQQOKPJ8CIbE+1ETVlOoK1UC2nU3gYvg==}
    engines: {node: '>= 0.6'}

  mime-db@1.54.0:
    resolution: {integrity: sha512-aU5EJuIN2WDemCcAp2vFBfp/m4EAhWJnUNSSw0ixs7/kXbd6Pg64EmwJkNdFhB8aWt1sH2CTXrLxo/iAGV3oPQ==}
    engines: {node: '>= 0.6'}

  mime-types@2.1.35:
    resolution: {integrity: sha512-ZDY+bPm5zTTF+YpCrAU9nK0UgICYPT0QtT1NZWFv4s++TNkcgVaT0g6+4R2uI4MjQjzysHB1zxuWL50hzaeXiw==}
    engines: {node: '>= 0.6'}

  mime-types@3.0.1:
    resolution: {integrity: sha512-xRc4oEhT6eaBpU1XF7AjpOFD+xQmXNB5OVKwp4tqCuBpHLS/ZbBDrc07mYTDqVMg6PfxUjjNp85O6Cd2Z/5HWA==}
    engines: {node: '>= 0.6'}

  mime@4.1.0:
    resolution: {integrity: sha512-X5ju04+cAzsojXKes0B/S4tcYtFAJ6tTMuSPBEn9CPGlrWr8Fiw7qYeLT0XyH80HSoAoqWCaz+MWKh22P7G1cw==}
    engines: {node: '>=16'}
    hasBin: true

  mimic-fn@2.1.0:
    resolution: {integrity: sha512-OqbOk5oEQeAZ8WXWydlu9HJjz9WVdEIvamMCcXmuqUYjTknH/sqsWvhQ3vgwKFRR1HpjvNBKQ37nbJgYzGqGcg==}
    engines: {node: '>=6'}

  mimic-fn@4.0.0:
    resolution: {integrity: sha512-vqiC06CuhBTUdZH+RYl8sFrL096vA45Ok5ISO6sE/Mr1jRbGH4Csnhi8f3wKVl7x8mO4Au7Ir9D3Oyv1VYMFJw==}
    engines: {node: '>=12'}

  minimatch@10.1.1:
    resolution: {integrity: sha512-enIvLvRAFZYXJzkCYG5RKmPfrFArdLv+R+lbQ53BmIMLIry74bjKzX6iHAm8WYamJkhSSEabrWN5D97XnKObjQ==}
    engines: {node: 20 || >=22}

  minimatch@3.1.2:
    resolution: {integrity: sha512-J7p63hRiAjw1NDEww1W7i37+ByIrOWO5XQQAzZ3VOcL0PNybwpfmV/N05zFAzwQ9USyEcX6t3UO+K5aqBQOIHw==}

  minimist@1.2.8:
    resolution: {integrity: sha512-2yyAR8qBkN3YuheJanUpWC5U3bb5osDywNB8RzDVlDwDHbocAJveqqj1u8+SVD7jkWT4yvsHCpWqqWqAxb0zCA==}

  minipass@7.1.2:
    resolution: {integrity: sha512-qOOzS1cBTWYF4BH8fVePDBOO9iptMnGUEZwNc/cMWnTV2nVLZ7VoNWEPHkYczZA0pdoA7dl6e7FL659nX9S2aw==}
    engines: {node: '>=16 || 14 >=14.17'}

  mkdirp@0.5.6:
    resolution: {integrity: sha512-FP+p8RB8OWpF3YZBCrP5gtADmtXApB5AMLn+vdyA+PyxCjrCs00mjyUozssO33cwDeT3wNGdLxJ5M//YqtHAJw==}
    hasBin: true

  mrmime@2.0.1:
    resolution: {integrity: sha512-Y3wQdFg2Va6etvQ5I82yUhGdsKrcYox6p7FfL1LbK2J4V01F9TGlepTIhnK24t7koZibmg82KGglhA1XK5IsLQ==}
    engines: {node: '>=10'}

  ms@2.1.3:
    resolution: {integrity: sha512-6FlzubTLZG3J2a/NVCAleEhjzq5oxgHyaCU9yYXvcLsvoVaHJq/s5xXI6/XXP6tz7R9xAOtHnSO/tXtF3WRTlA==}

  mute-stream@2.0.0:
    resolution: {integrity: sha512-WWdIxpyjEn+FhQJQQv9aQAYlHoNVdzIzUySNV1gHUPDSdZJ3yZn7pAAbQcV7B56Mvu881q9FZV+0Vx2xC44VWA==}
    engines: {node: ^18.17.0 || >=20.5.0}

  mz@2.7.0:
    resolution: {integrity: sha512-z81GNO7nnYMEhrGh9LeymoE4+Yr0Wn5McHIZMK5cfQCl+NDX08sCZgUc9/6MHni9IWuFLm1Z3HTCXu2z9fN62Q==}

  nan@2.23.0:
    resolution: {integrity: sha512-1UxuyYGdoQHcGg87Lkqm3FzefucTa0NAiOcuRsDmysep3c1LVCRK2krrUDafMWtjSG04htvAmvg96+SDknOmgQ==}

  nanoid@3.3.11:
    resolution: {integrity: sha512-N8SpfPUnUp1bK+PMYW8qSWdl9U+wwNWI4QKxOYDy9JAro3WMX7p2OeVRF9v+347pnakNevPmiHhNmZ2HbFA76w==}
    engines: {node: ^10 || ^12 || ^13.7 || ^14 || >=15.0.1}
    hasBin: true

  negotiator@1.0.0:
    resolution: {integrity: sha512-8Ofs/AUQh8MaEcrlq5xOX0CQ9ypTF5dl78mjlMNfOK08fzpgTHQRQPBxcPlEtIw0yRpws+Zo/3r+5WRby7u3Gg==}
    engines: {node: '>= 0.6'}

  neo-async@2.6.2:
    resolution: {integrity: sha512-Yd3UES5mWCSqR+qNT93S3UoYUkqAZ9lLg8a7g9rimsWmYGK8cVToA4/sF3RrshdyV3sAGMXVUmpMYOw+dLpOuw==}

  nerf-dart@1.0.0:
    resolution: {integrity: sha512-EZSPZB70jiVsivaBLYDCyntd5eH8NTSMOn3rB+HxwdmKThGELLdYv8qVIMWvZEFy9w8ZZpW9h9OB32l1rGtj7g==}

  next-themes@0.4.6:
    resolution: {integrity: sha512-pZvgD5L0IEvX5/9GWyHMf3m8BKiVQwsCMHfoFosXtXBMnaS0ZnIJ9ST4b4NqLVKDEm8QBxoNNGNaBv2JNF6XNA==}
    peerDependencies:
      react: ^16.8 || ^17 || ^18 || ^19 || ^19.0.0-rc
      react-dom: ^16.8 || ^17 || ^18 || ^19 || ^19.0.0-rc

  nice-try@1.0.5:
    resolution: {integrity: sha512-1nh45deeb5olNY7eX82BkPO7SSxR5SSYJiPTrTdFUVYwAl8CKMA5N9PjTYkHiRjisVcxcQ1HXdLhx2qxxJzLNQ==}

  node-cron@3.0.3:
    resolution: {integrity: sha512-dOal67//nohNgYWb+nWmg5dkFdIwDm8EpeGYMekPMrngV3637lqnX0lbUcCtgibHTz6SEz7DAIjKvKDFYCnO1A==}
    engines: {node: '>=6.0.0'}

  node-domexception@1.0.0:
    resolution: {integrity: sha512-/jKZoMpw0F8GRwl4/eLROPA3cfcXtLApP0QzLmUT/HuPCZWyB7IY9ZrMeKw2O/nFIqPQB3PVM9aYm0F312AXDQ==}
    engines: {node: '>=10.5.0'}
    deprecated: Use your platform's native DOMException instead

  node-emoji@2.2.0:
    resolution: {integrity: sha512-Z3lTE9pLaJF47NyMhd4ww1yFTAP8YhYI8SleJiHzM46Fgpm5cnNzSl9XfzFNqbaz+VlJrIj3fXQ4DeN1Rjm6cw==}
    engines: {node: '>=18'}

  node-fetch@2.7.0:
    resolution: {integrity: sha512-c4FRfUm/dbcWZ7U+1Wq0AwCyFL+3nt2bEw05wfxSz+DWpWsitgmSgYmy2dQdWyKC1694ELPqMs/YzUSNozLt8A==}
    engines: {node: 4.x || >=6.0.0}
    peerDependencies:
      encoding: ^0.1.0
    peerDependenciesMeta:
      encoding:
        optional: true

  node-releases@2.0.27:
    resolution: {integrity: sha512-nmh3lCkYZ3grZvqcCH+fjmQ7X+H0OeZgP40OierEaAptX4XofMh5kwNbWh7lBduUzCcV/8kZ+NDLCwm2iorIlA==}

  normalize-package-data@2.5.0:
    resolution: {integrity: sha512-/5CMN3T0R4XTj4DcGaexo+roZSdSFW/0AOOTROrjxzCG1wrWXEsGbRKevjlIL+ZDE4sZlJr5ED4YW0yqmkK+eA==}

  normalize-package-data@6.0.2:
    resolution: {integrity: sha512-V6gygoYb/5EmNI+MEGrWkC+e6+Rr7mTmfHrxDbLzxQogBkgzo76rkok0Am6thgSF7Mv2nLOajAJj5vDJZEFn7g==}
    engines: {node: ^16.14.0 || >=18.0.0}

  normalize-package-data@8.0.0:
    resolution: {integrity: sha512-RWk+PI433eESQ7ounYxIp67CYuVsS1uYSonX3kA6ps/3LWfjVQa/ptEg6Y3T6uAMq1mWpX9PQ+qx+QaHpsc7gQ==}
    engines: {node: ^20.17.0 || >=22.9.0}

  normalize-path@2.1.1:
    resolution: {integrity: sha512-3pKJwH184Xo/lnH6oyP1q2pMd7HcypqqmRs91/6/i2CGtWwIKGCkOOMTm/zXbgTEWHw1uNpNi/igc3ePOYHb6w==}
    engines: {node: '>=0.10.0'}

  normalize-range@0.1.2:
    resolution: {integrity: sha512-bdok/XvKII3nUpklnV6P2hxtMNrCboOjAcyBuQnWEhO665FwrSNRxU+AqpsyvO6LgGYPspN+lu5CLtw4jPRKNA==}
    engines: {node: '>=0.10.0'}

  normalize-url@8.1.0:
    resolution: {integrity: sha512-X06Mfd/5aKsRHc0O0J5CUedwnPmnDtLF2+nq+KN9KSDlJHkPuh0JUviWjEWMe0SW/9TDdSLVPuk7L5gGTIA1/w==}
    engines: {node: '>=14.16'}

  npm-run-all@4.1.5:
    resolution: {integrity: sha512-Oo82gJDAVcaMdi3nuoKFavkIHBRVqQ1qvMb+9LHk/cF4P6B2m8aP04hGf7oL6wZ9BuGwX1onlLhpuoofSyoQDQ==}
    engines: {node: '>= 4'}
    hasBin: true

  npm-run-path@4.0.1:
    resolution: {integrity: sha512-S48WzZW777zhNIrn7gxOlISNAqi9ZC/uQFnRdbeIHhZhCA6UqpkOT8T1G7BvfdgP4Er8gF4sUbaS0i7QvIfCWw==}
    engines: {node: '>=8'}

  npm-run-path@5.3.0:
    resolution: {integrity: sha512-ppwTtiJZq0O/ai0z7yfudtBpWIoxM8yE6nHi1X47eFR2EWORqfbu6CnPlNsjeN683eT0qG6H/Pyf9fCcvjnnnQ==}
    engines: {node: ^12.20.0 || ^14.13.1 || >=16.0.0}

  npm-run-path@6.0.0:
    resolution: {integrity: sha512-9qny7Z9DsQU8Ou39ERsPU4OZQlSTP47ShQzuKZ6PRXpYLtIFgl/DEBYEXKlvcEa+9tHVcK8CF81Y2V72qaZhWA==}
    engines: {node: '>=18'}

  npm@10.9.4:
    resolution: {integrity: sha512-OnUG836FwboQIbqtefDNlyR0gTHzIfwRfE3DuiNewBvnMnWEpB0VEXwBlFVgqpNzIgYo/MHh3d2Hel/pszapAA==}
    engines: {node: ^18.17.0 || >=20.5.0}
    hasBin: true
    bundledDependencies:
      - '@isaacs/string-locale-compare'
      - '@npmcli/arborist'
      - '@npmcli/config'
      - '@npmcli/fs'
      - '@npmcli/map-workspaces'
      - '@npmcli/package-json'
      - '@npmcli/promise-spawn'
      - '@npmcli/redact'
      - '@npmcli/run-script'
      - '@sigstore/tuf'
      - abbrev
      - archy
      - cacache
      - chalk
      - ci-info
      - cli-columns
      - fastest-levenshtein
      - fs-minipass
      - glob
      - graceful-fs
      - hosted-git-info
      - ini
      - init-package-json
      - is-cidr
      - json-parse-even-better-errors
      - libnpmaccess
      - libnpmdiff
      - libnpmexec
      - libnpmfund
      - libnpmhook
      - libnpmorg
      - libnpmpack
      - libnpmpublish
      - libnpmsearch
      - libnpmteam
      - libnpmversion
      - make-fetch-happen
      - minimatch
      - minipass
      - minipass-pipeline
      - ms
      - node-gyp
      - nopt
      - normalize-package-data
      - npm-audit-report
      - npm-install-checks
      - npm-package-arg
      - npm-pick-manifest
      - npm-profile
      - npm-registry-fetch
      - npm-user-validate
      - p-map
      - pacote
      - parse-conflict-json
      - proc-log
      - qrcode-terminal
      - read
      - semver
      - spdx-expression-parse
      - ssri
      - supports-color
      - tar
      - text-table
      - tiny-relative-date
      - treeverse
      - validate-npm-package-name
      - which
      - write-file-atomic

  object-assign@4.1.1:
    resolution: {integrity: sha512-rJgTQnkUnH1sFw8yT6VSU3zD3sWmu6sZhIseY8VX+GRu3P6F7Fu+JNDoXfklElbLJSnc3FUQHVe4cU5hj+BcUg==}
    engines: {node: '>=0.10.0'}

  object-inspect@1.13.4:
    resolution: {integrity: sha512-W67iLl4J2EXEGTbfeHCffrjDfitvLANg0UlX3wFUUSTx92KXRFegMHUVgSqE+wvhAbi4WqjGg9czysTV2Epbew==}
    engines: {node: '>= 0.4'}

  object-keys@1.1.1:
    resolution: {integrity: sha512-NuAESUOUMrlIXOfHKzD6bpPu3tYt3xvjNdRIQ+FeT0lNb4K8WR70CaDxhuNguS2XG+GjkyMwOzsN5ZktImfhLA==}
    engines: {node: '>= 0.4'}

  object.assign@4.1.7:
    resolution: {integrity: sha512-nK28WOo+QIjBkDduTINE4JkF/UJJKyf2EJxvJKfblDpyg0Q+pkOHNTL0Qwy6NP6FhE/EnzV73BxxqcJaXY9anw==}
    engines: {node: '>= 0.4'}

  on-finished@2.4.1:
    resolution: {integrity: sha512-oVlzkg3ENAhCk2zdv7IJwd/QUD4z2RxRwpkcGY8psCVcCYZNq4wYnVWALHM+brtuJjePWiYF/ClmuDr8Ch5+kg==}
    engines: {node: '>= 0.8'}

  once@1.4.0:
    resolution: {integrity: sha512-lNaJgI+2Q5URQBkccEKHTQOPaXdUxnZZElQTZY0MFUAuaEqe1E+Nyvgdz/aIyNi6Z9MzO5dv1H8n58/GELp3+w==}

  onetime@5.1.2:
    resolution: {integrity: sha512-kbpaSSGJTWdAY5KPVeMOKXSrPtr8C8C7wodJbcsd51jRnmD+GZu8Y0VoU6Dm5Z4vWr0Ig/1NKuWRKf7j5aaYSg==}
    engines: {node: '>=6'}

  onetime@6.0.0:
    resolution: {integrity: sha512-1FlR+gjXK7X+AsAHso35MnyN5KqGwJRi/31ft6x0M194ht7S+rWAvd7PHss9xSKMzE0asv1pyIHaJYq+BbacAQ==}
    engines: {node: '>=12'}

  openai@4.104.0:
    resolution: {integrity: sha512-p99EFNsA/yX6UhVO93f5kJsDRLAg+CTA2RBqdHK4RtK8u5IJw32Hyb2dTGKbnnFmnuoBv5r7Z2CURI9sGZpSuA==}
    hasBin: true
    peerDependencies:
      ws: ^8.18.0
      zod: ^3.23.8
    peerDependenciesMeta:
      ws:
        optional: true
      zod:
        optional: true

  own-keys@1.0.1:
    resolution: {integrity: sha512-qFOyK5PjiWZd+QQIh+1jhdb9LpxTF0qs7Pm8o5QHYZ0M3vKqSqzsZaEB6oWlxZ+q2sJBMI/Ktgd2N5ZwQoRHfg==}
    engines: {node: '>= 0.4'}

  p-each-series@2.2.0:
    resolution: {integrity: sha512-ycIL2+1V32th+8scbpTvyHNaHe02z0sjgh91XXjAk+ZeXoPN4Z46DVUnzdso0aX4KckKw0FNNFHdjZ2UsZvxiA==}
    engines: {node: '>=8'}

  p-each-series@3.0.0:
    resolution: {integrity: sha512-lastgtAdoH9YaLyDa5i5z64q+kzOcQHsQ5SsZJD3q0VEyI8mq872S3geuNbRUQLVAE9siMfgKrpj7MloKFHruw==}
    engines: {node: '>=12'}

  p-filter@4.1.0:
    resolution: {integrity: sha512-37/tPdZ3oJwHaS3gNJdenCDB3Tz26i9sjhnguBtvN0vYlRIiDNnvTWkuh+0hETV9rLPdJ3rlL3yVOYPIAnM8rw==}
    engines: {node: '>=18'}

  p-is-promise@3.0.0:
    resolution: {integrity: sha512-Wo8VsW4IRQSKVXsJCn7TomUaVtyfjVDn3nUP7kE967BQk0CwFpdbZs0X0uk5sW9mkBa9eNM7hCMaG93WUAwxYQ==}
    engines: {node: '>=8'}

  p-limit@1.3.0:
    resolution: {integrity: sha512-vvcXsLAJ9Dr5rQOPk7toZQZJApBl2K4J6dANSsEuh6QI41JYcsS/qhTGa9ErIUUgK3WNQoJYvylxvjqmiqEA9Q==}
    engines: {node: '>=4'}

  p-limit@2.3.0:
    resolution: {integrity: sha512-//88mFWSJx8lxCzwdAABTJL2MyWB12+eIY7MDL2SqLmAkeKU9qxRvWuSyTjm3FUmpBEMuFfckAIqEaVGUDxb6w==}
    engines: {node: '>=6'}

  p-limit@3.1.0:
    resolution: {integrity: sha512-TYOanM3wGwNGsZN2cVTYPArw454xnXj5qmWF1bEoAc4+cU/ol7GVh7odevjp1FNHduHc3KZMcFduxU5Xc6uJRQ==}
    engines: {node: '>=10'}

  p-locate@2.0.0:
    resolution: {integrity: sha512-nQja7m7gSKuewoVRen45CtVfODR3crN3goVQ0DDZ9N3yHxgpkuBhZqsaiotSQRrADUrne346peY7kT3TSACykg==}
    engines: {node: '>=4'}

  p-locate@3.0.0:
    resolution: {integrity: sha512-x+12w/To+4GFfgJhBEpiDcLozRJGegY+Ei7/z0tSLkMmxGZNybVMSfWj9aJn8Z5Fc7dBUNJOOVgPv2H7IwulSQ==}
    engines: {node: '>=6'}

  p-map@4.0.0:
    resolution: {integrity: sha512-/bjOqmgETBYB5BoEeGVea8dmvHb2m9GLy1E9W43yeyfP6QQCZGFNa+XRceJEuDB6zqr+gKpIAmlLebMpykw/MQ==}
    engines: {node: '>=10'}

  p-map@7.0.3:
    resolution: {integrity: sha512-VkndIv2fIB99swvQoA65bm+fsmt6UNdGeIB0oxBs+WhAhdh08QA04JXpI7rbB9r08/nkbysKoya9rtDERYOYMA==}
    engines: {node: '>=18'}

  p-reduce@3.0.0:
    resolution: {integrity: sha512-xsrIUgI0Kn6iyDYm9StOpOeK29XM1aboGji26+QEortiFST1hGZaUQOLhtEbqHErPpGW/aSz6allwK2qcptp0Q==}
    engines: {node: '>=12'}

  p-try@1.0.0:
    resolution: {integrity: sha512-U1etNYuMJoIz3ZXSrrySFjsXQTWOx2/jdi86L+2pRvph/qMKL6sbcCYdH23fqsbm8TH2Gn0OybpT4eSFlCVHww==}
    engines: {node: '>=4'}

  p-try@2.2.0:
    resolution: {integrity: sha512-R4nPAVTAU0B9D35/Gk3uJf/7XYbQcyohSKdvAxIRSNghFl4e71hVoGnBNQz9cWaXxO2I10KTC+3jMdvvoKw6dQ==}
    engines: {node: '>=6'}

  package-json-from-dist@1.0.1:
    resolution: {integrity: sha512-UEZIS3/by4OC8vL3P2dTXRETpebLI2NiI5vIrjaD/5UtrkFX/tNbwjTSRAGC/+7CAo2pIcBaRgWmcBBHcsaCIw==}

  package-manager-detector@1.5.0:
    resolution: {integrity: sha512-uBj69dVlYe/+wxj8JOpr97XfsxH/eumMt6HqjNTmJDf/6NO9s+0uxeOneIz3AsPt2m6y9PqzDzd3ATcU17MNfw==}

  parent-module@1.0.1:
    resolution: {integrity: sha512-GQ2EWRpQV8/o+Aw8YqtfZZPfNRWZYkbidE9k5rpl/hC3vtHHBfGm2Ifi6qWV+coDGkrUKZAxE3Lot5kcsRlh+g==}
    engines: {node: '>=6'}

  parse-entities@4.0.2:
    resolution: {integrity: sha512-GG2AQYWoLgL877gQIKeRPGO1xF9+eG1ujIb5soS5gPvLQ1y2o8FL90w2QWNdf9I361Mpp7726c+lj3U0qK1uGw==}

  parse-json@4.0.0:
    resolution: {integrity: sha512-aOIos8bujGN93/8Ox/jPLh7RwVnPEysynVFE+fQZyg6jKELEHwzgKdLRFHUgXJL6kylijVSBC4BvN9OmsB48Rw==}
    engines: {node: '>=4'}

  parse-json@5.2.0:
    resolution: {integrity: sha512-ayCKvm/phCGxOkYRSCM82iDwct8/EonSEgCSxWxD7ve6jHggsFl4fZVQBPRNgQoKiuV/odhFrGzQXZwbifC8Rg==}
    engines: {node: '>=8'}

  parse-json@8.3.0:
    resolution: {integrity: sha512-ybiGyvspI+fAoRQbIPRddCcSTV9/LsJbf0e/S85VLowVGzRmokfneg2kwVW/KU5rOXrPSbF1qAKPMgNTqqROQQ==}
    engines: {node: '>=18'}

  parse-ms@4.0.0:
    resolution: {integrity: sha512-TXfryirbmq34y8QBwgqCVLi+8oA3oWx2eAnSn62ITyEhEYaWRlVZ2DvMM9eZbMs/RfxPu/PK/aBLyGj4IrqMHw==}
    engines: {node: '>=18'}

  parse5-htmlparser2-tree-adapter@6.0.1:
    resolution: {integrity: sha512-qPuWvbLgvDGilKc5BoicRovlT4MtYT6JfJyBOMDsKoiT+GiuP5qyrPCnR9HcPECIJJmZh5jRndyNThnhhb/vlA==}

  parse5@5.1.1:
    resolution: {integrity: sha512-ugq4DFI0Ptb+WWjAdOK16+u/nHfiIrcE+sh8kZMaM0WllQKLI9rOUq6c2b7cwPkXdzfQESqvoqK6ug7U/Yyzug==}

  parse5@6.0.1:
    resolution: {integrity: sha512-Ofn/CTFzRGTTxwpNEs9PP93gXShHcTq255nzRYSKe8AkVpZY7e1fpmTfOyoIvjP5HG7Z2ZM7VS9PPhQGW2pOpw==}

  parseurl@1.3.3:
    resolution: {integrity: sha512-CiyeOxFT/JZyN5m0z9PfXw4SCBJ6Sygz1Dpl0wqjlhDEGGBP1GnsUVEL0p63hoG1fcj3fHynXi9NYO4nWOL+qQ==}
    engines: {node: '>= 0.8'}

  path-exists@3.0.0:
    resolution: {integrity: sha512-bpC7GYwiDYQ4wYLe+FA8lhRjhQCMcQGuSgGGqDkg/QerRWw9CmGRT0iSOVRSZJ29NMLZgIzqaljJ63oaL4NIJQ==}
    engines: {node: '>=4'}

  path-is-absolute@1.0.1:
    resolution: {integrity: sha512-AVbw3UJ2e9bq64vSaS9Am0fje1Pa8pbGqTTsmXfaIiMpnr5DlDhfJOuLj9Sf95ZPVDAUerDfEk88MPmPe7UCQg==}
    engines: {node: '>=0.10.0'}

  path-key@2.0.1:
    resolution: {integrity: sha512-fEHGKCSmUSDPv4uoj8AlD+joPlq3peND+HRYyxFz4KPw4z926S/b8rIuFs2FYJg3BwsxJf6A9/3eIdLaYC+9Dw==}
    engines: {node: '>=4'}

  path-key@3.1.1:
    resolution: {integrity: sha512-ojmeN0qd+y0jszEtoY48r0Peq5dwMEkIlCOu6Q5f41lfkswXuKtYrhgoTpLnyIcHm24Uhqx+5Tqm2InSwLhE6Q==}
    engines: {node: '>=8'}

  path-key@4.0.0:
    resolution: {integrity: sha512-haREypq7xkM7ErfgIyA0z+Bj4AGKlMSdlQE2jvJo6huWD1EdkKYV+G/T4nq0YEF2vgTT8kqMFKo1uHn950r4SQ==}
    engines: {node: '>=12'}

  path-parse@1.0.7:
    resolution: {integrity: sha512-LDJzPVEEEPR+y48z93A0Ed0yXb8pAByGWo/k5YYdYgpY2/2EsOsksJrq7lOHxryrVOn1ejG6oAp8ahvOIQD8sw==}

  path-scurry@2.0.0:
    resolution: {integrity: sha512-ypGJsmGtdXUOeM5u93TyeIEfEhM6s+ljAhrk5vAvSx8uyY/02OvrZnA0YNGUrPXfpJMgI1ODd3nwz8Npx4O4cg==}
    engines: {node: 20 || >=22}

  path-to-regexp@8.3.0:
    resolution: {integrity: sha512-7jdwVIRtsP8MYpdXSwOS0YdD0Du+qOoF/AEPIt88PcCFrZCzx41oxku1jD88hZBwbNUIEfpqvuhjFaMAqMTWnA==}

  path-type@3.0.0:
    resolution: {integrity: sha512-T2ZUsdZFHgA3u4e5PfPbjd7HDDpxPnQb5jN0SrDsjNSuVXHJqtwTnWqG0B1jZrgmJ/7lj1EmVIByWt1gxGkWvg==}
    engines: {node: '>=4'}

  path-type@4.0.0:
    resolution: {integrity: sha512-gDKb8aZMDeD/tZWs9P6+q0J9Mwkdl6xMV8TjnGP3qJVJ06bdMgkbBlLU8IdfOsIsFz2BW1rNVT3XuNEl8zPAvw==}
    engines: {node: '>=8'}

  pathe@1.1.2:
    resolution: {integrity: sha512-whLdWMYL2TwI08hn8/ZqAbrVemu0LNaNNJZX73O6qaIdCTfXutsLhMkjdENX0qhsQ9uIimo4/aQOmXkoon2nDQ==}

  pathe@2.0.3:
    resolution: {integrity: sha512-WUjGcAqP1gQacoQe+OBJsFA7Ld4DyXuUIjZ5cc75cLHvJ7dtNsTugphxIADwspS+AraAUePCKrSVtPLFj/F88w==}

  pathval@2.0.1:
    resolution: {integrity: sha512-//nshmD55c46FuFw26xV/xFAaB5HF9Xdap7HJBBnrKdAd6/GxDBaNA1870O79+9ueg61cZLSVc+OaFlfmObYVQ==}
    engines: {node: '>= 14.16'}

  pem-file@1.0.1:
    resolution: {integrity: sha512-jIDhaSc4Pk8go+kDYJJ2aS7Bg8Lxvir02NnGp9B1bdJpKiDH680ULl+Duh0jBkz8gV3PywEAWz9XNYqLcd6kVg==}

  picocolors@1.1.1:
    resolution: {integrity: sha512-xceH2snhtb5M9liqDsmEw56le376mTZkEX/jEb/RxNFyegNul7eNslCXP9FDj/Lcu0X8KEyMceP2ntpaHrDEVA==}

  picomatch@2.3.1:
    resolution: {integrity: sha512-JU3teHTNjmE2VCGFzuY8EXzCDVwEqB2a8fsIvwaStHhAWJEeVd1o1QD80CU6+ZdEXXSLbSsuLwJjkCBWqRQUVA==}
    engines: {node: '>=8.6'}

  picomatch@4.0.3:
    resolution: {integrity: sha512-5gTmgEY/sqK6gFXLIsQNH19lWb4ebPDLA4SdLP7dsWkIXHWlG66oPuVvXSGFPppYZz8ZDZq0dYYrbHfBCVUb1Q==}
    engines: {node: '>=12'}

  pidtree@0.3.1:
    resolution: {integrity: sha512-qQbW94hLHEqCg7nhby4yRC7G2+jYHY4Rguc2bjw7Uug4GIJuu1tvf2uHaZv5Q8zdt+WKJ6qK1FOI6amaWUo5FA==}
    engines: {node: '>=0.10'}
    hasBin: true

  pify@3.0.0:
    resolution: {integrity: sha512-C3FsVNH1udSEX48gGX1xfvwTWfsYWj5U+8/uK15BGzIGrKoUpghX8hWZwa/OFnakBiiVNmBvemTJR5mcy7iPcg==}
    engines: {node: '>=4'}

  pkce-challenge@5.0.0:
    resolution: {integrity: sha512-ueGLflrrnvwB3xuo/uGob5pd5FN7l0MsLf0Z87o/UQmRtwjvfylfc9MurIxRAWywCYTgrvpXBcqjV4OfCYGCIQ==}
    engines: {node: '>=16.20.0'}

  pkg-conf@2.1.0:
    resolution: {integrity: sha512-C+VUP+8jis7EsQZIhDYmS5qlNtjv2yP4SNtjXK9AP1ZcTRlnSfuumaTnRfYZnYgUUYVIKqL0fRvmUGDV2fmp6g==}
    engines: {node: '>=4'}

  pkg-up@3.1.0:
    resolution: {integrity: sha512-nDywThFk1i4BQK4twPQ6TA4RT8bDY96yeuCVBWL3ePARCiEKDRSrNGbFIgUJpLp+XeIR65v8ra7WuJOFUBtkMA==}
    engines: {node: '>=8'}

  possible-typed-array-names@1.1.0:
    resolution: {integrity: sha512-/+5VFTchJDoVj3bhoqi6UeymcD00DAwb1nJwamzPvHEszJ4FpF6SNNbUbOS8yI56qHzdV8eK0qEfOSiodkTdxg==}
    engines: {node: '>= 0.4'}

  postcss-selector-parser@6.0.10:
    resolution: {integrity: sha512-IQ7TZdoaqbT+LCpShg46jnZVlhWD2w6iQYAcYXfHARZ7X1t/UGhhceQDs5X0cGqKvYlHNOuv7Oa1xmb0oQuA3w==}
    engines: {node: '>=4'}

  postcss-value-parser@4.2.0:
    resolution: {integrity: sha512-1NNCs6uurfkVbeXG4S8JFT9t19m45ICnif8zWLd5oPSZ50QnwMfK+H3jv408d4jw/7Bttv5axS5IiHoLaVNHeQ==}

  postcss@8.5.6:
    resolution: {integrity: sha512-3Ybi1tAuwAP9s0r1UQ2J4n5Y0G05bJkpUIO0/bI9MhwmD70S5aTWbXGBwxHrelT+XM1k6dM0pk+SwNkpTRN7Pg==}
    engines: {node: ^10 || ^12 || >=14}

  prettier@3.6.2:
    resolution: {integrity: sha512-I7AIg5boAr5R0FFtJ6rCfD+LFsWHp81dolrFD8S79U9tb8Az2nGrJncnMSnys+bpQJfRUzqs9hnA81OAA3hCuQ==}
    engines: {node: '>=14'}
    hasBin: true

  pretty-ms@9.3.0:
    resolution: {integrity: sha512-gjVS5hOP+M3wMm5nmNOucbIrqudzs9v/57bWRHQWLYklXqoXKrVfYW2W9+glfGsqtPgpiz5WwyEEB+ksXIx3gQ==}
    engines: {node: '>=18'}

  process-nextick-args@2.0.1:
    resolution: {integrity: sha512-3ouUOpQhtgrbOa17J7+uxOTpITYWaGP7/AhoR3+A+/1e9skrzelGi/dXzEYyvbxubEF6Wn2ypscTKiKJFFn1ag==}

  prompts@2.4.2:
    resolution: {integrity: sha512-NxNv/kLguCA7p3jE8oL2aEBsrJWgAakBpgmgK6lpPWV+WuOmY6r2/zbAVnP+T8bQlA0nzHXSJSJW0Hq7ylaD2Q==}
    engines: {node: '>= 6'}

  property-information@7.1.0:
    resolution: {integrity: sha512-TwEZ+X+yCJmYfL7TPUOcvBZ4QfoT5YenQiJuX//0th53DE6w0xxLEtfK3iyryQFddXuvkIk51EEgrJQ0WJkOmQ==}

  proto-list@1.2.4:
    resolution: {integrity: sha512-vtK/94akxsTMhe0/cbfpR+syPuszcuwhqVjJq26CuNDgFGj682oRBXOP5MJpv2r7JtE8MsiepGIqvvOTBwn2vA==}

  proxy-addr@2.0.7:
    resolution: {integrity: sha512-llQsMLSUDUPT44jdrU/O37qlnifitDP+ZwrmmZcoSKyLKvtZxpyV0n2/bD/N4tBAAZ/gJEdZU7KMraoK1+XYAg==}
    engines: {node: '>= 0.10'}

  punycode@2.3.1:
    resolution: {integrity: sha512-vYt7UD1U9Wg6138shLtLOvdAu+8DsC/ilFtEVHcH+wydcSpNE20AfSOduf6MkRFahL5FY7X1oU7nKVZFtfq8Fg==}
    engines: {node: '>=6'}

  pvtsutils@1.3.6:
    resolution: {integrity: sha512-PLgQXQ6H2FWCaeRak8vvk1GW462lMxB5s3Jm673N82zI4vqtVUPuZdffdZbPDFRoU8kAhItWFtPCWiPpp4/EDg==}

  pvutils@1.1.5:
    resolution: {integrity: sha512-KTqnxsgGiQ6ZAzZCVlJH5eOjSnvlyEgx1m8bkRJfOhmGRqfo5KLvmAlACQkrjEtOQ4B7wF9TdSLIs9O90MX9xA==}
    engines: {node: '>=16.0.0'}

  qs@6.14.0:
    resolution: {integrity: sha512-YWWTjgABSKcvs/nWBi9PycY/JiPJqOD4JA6o9Sej2AtvSGarXxKC3OQSk4pAarbdQlKAh5D4FCQkJNkW+GAn3w==}
    engines: {node: '>=0.6'}

  queue-microtask@1.2.3:
    resolution: {integrity: sha512-NuaNSa6flKT5JaSYQzJok04JzTL1CA6aGhv5rfLW3PgqA+M2ChpZQnAC8h8i4ZFkBS8X5RqkDBHA7r4hej3K9A==}

  ramda@0.27.2:
    resolution: {integrity: sha512-SbiLPU40JuJniHexQSAgad32hfwd+DRUdwF2PlVuI5RZD0/vahUco7R8vD86J/tcEKKF9vZrUVwgtmGCqlCKyA==}

  range-parser@1.2.1:
    resolution: {integrity: sha512-Hrgsx+orqoygnmhFbKaHE6c296J+HTAQXoxEF6gNupROmmGJRoyzfG3ccAveqCBrwr/2yxQ5BVd/GTl5agOwSg==}
    engines: {node: '>= 0.6'}

  raw-body@3.0.1:
    resolution: {integrity: sha512-9G8cA+tuMS75+6G/TzW8OtLzmBDMo8p1JRxN5AZ+LAp8uxGA8V8GZm4GQ4/N5QNQEnLmg6SS7wyuSmbKepiKqA==}
    engines: {node: '>= 0.10'}

  rc@1.2.8:
    resolution: {integrity: sha512-y3bGgqKj3QBdxLbLkomlohkvsA8gdAiUQlSBJnBhfn+BPxg4bc62d8TcBW15wavDfgexCgccckhcZvywyQYPOw==}
    hasBin: true

  react-dom@19.2.0:
    resolution: {integrity: sha512-UlbRu4cAiGaIewkPyiRGJk0imDN2T3JjieT6spoL2UeSf5od4n5LB/mQ4ejmxhCFT1tYe8IvaFulzynWovsEFQ==}
    peerDependencies:
      react: ^19.2.0

  react-hook-form@7.66.0:
    resolution: {integrity: sha512-xXBqsWGKrY46ZqaHDo+ZUYiMUgi8suYu5kdrS20EG8KiL7VRQitEbNjm+UcrDYrNi1YLyfpmAeGjCZYXLT9YBw==}
    engines: {node: '>=18.0.0'}
    peerDependencies:
      react: ^16.8.0 || ^17 || ^18 || ^19

  react-markdown@10.1.0:
    resolution: {integrity: sha512-qKxVopLT/TyA6BX3Ue5NwabOsAzm0Q7kAPwq6L+wWDwisYs7R8vZ0nRXqq6rkueboxpkjvLGU9fWifiX/ZZFxQ==}
    peerDependencies:
      '@types/react': '>=18'
      react: '>=18'

  react-refresh@0.17.0:
    resolution: {integrity: sha512-z6F7K9bV85EfseRCp2bzrpyQ0Gkw1uLoCel9XBVWPg/TjRj94SkJzUTGfOa4bs7iJvBWtQG0Wq7wnI0syw3EBQ==}
    engines: {node: '>=0.10.0'}

  react-remove-scroll-bar@2.3.8:
    resolution: {integrity: sha512-9r+yi9+mgU33AKcj6IbT9oRCO78WriSj6t/cF8DWBZJ9aOGPOTEDvdUDz1FwKim7QXWwmHqtdHnRJfhAxEG46Q==}
    engines: {node: '>=10'}
    peerDependencies:
      '@types/react': '*'
      react: ^16.8.0 || ^17.0.0 || ^18.0.0 || ^19.0.0
    peerDependenciesMeta:
      '@types/react':
        optional: true

  react-remove-scroll@2.7.1:
    resolution: {integrity: sha512-HpMh8+oahmIdOuS5aFKKY6Pyog+FNaZV/XyJOq7b4YFwsFHe5yYfdbIalI4k3vU2nSDql7YskmUseHsRrJqIPA==}
    engines: {node: '>=10'}
    peerDependencies:
      '@types/react': '*'
      react: ^16.8.0 || ^17.0.0 || ^18.0.0 || ^19.0.0 || ^19.0.0-rc
    peerDependenciesMeta:
      '@types/react':
        optional: true

  react-router-dom@7.9.5:
    resolution: {integrity: sha512-mkEmq/K8tKN63Ae2M7Xgz3c9l9YNbY+NHH6NNeUmLA3kDkhKXRsNb/ZpxaEunvGo2/3YXdk5EJU3Hxp3ocaBPw==}
    engines: {node: '>=20.0.0'}
    peerDependencies:
      react: '>=18'
      react-dom: '>=18'

  react-router@7.9.5:
    resolution: {integrity: sha512-JmxqrnBZ6E9hWmf02jzNn9Jm3UqyeimyiwzD69NjxGySG6lIz/1LVPsoTCwN7NBX2XjCEa1LIX5EMz1j2b6u6A==}
    engines: {node: '>=20.0.0'}
    peerDependencies:
      react: '>=18'
      react-dom: '>=18'
    peerDependenciesMeta:
      react-dom:
        optional: true

  react-style-singleton@2.2.3:
    resolution: {integrity: sha512-b6jSvxvVnyptAiLjbkWLE/lOnR4lfTtDAl+eUC7RZy+QQWc6wRzIV2CE6xBuMmDxc2qIihtDCZD5NPOFl7fRBQ==}
    engines: {node: '>=10'}
    peerDependencies:
      '@types/react': '*'
      react: ^16.8.0 || ^17.0.0 || ^18.0.0 || ^19.0.0 || ^19.0.0-rc
    peerDependenciesMeta:
      '@types/react':
        optional: true

  react@19.2.0:
    resolution: {integrity: sha512-tmbWg6W31tQLeB5cdIBOicJDJRR2KzXsV7uSK9iNfLWQ5bIZfxuPEHp7M8wiHyHnn0DD1i7w3Zmin0FtkrwoCQ==}
    engines: {node: '>=0.10.0'}

  read-package-up@11.0.0:
    resolution: {integrity: sha512-MbgfoNPANMdb4oRBNg5eqLbB2t2r+o5Ua1pNt8BqGp4I0FJZhuVSOj3PaBPni4azWuSzEdNn2evevzVmEk1ohQ==}
    engines: {node: '>=18'}

  read-pkg@3.0.0:
    resolution: {integrity: sha512-BLq/cCO9two+lBgiTYNqD6GdtK8s4NpaWrl6/rCO9w0TUS8oJl7cmToOZfRYllKTISY6nt1U7jQ53brmKqY6BA==}
    engines: {node: '>=4'}

  read-pkg@5.2.0:
    resolution: {integrity: sha512-Ug69mNOpfvKDAc2Q8DRpMjjzdtrnv9HcSMX+4VsZxD1aZ6ZzrIE7rlzXBtWTyhULSMKg076AW6WR5iZpD0JiOg==}
    engines: {node: '>=8'}

  read-pkg@9.0.1:
    resolution: {integrity: sha512-9viLL4/n1BJUCT1NXVTdS1jtm80yDEgR5T4yCelII49Mbj0v1rZdKqj7zCiYdbB0CuCgdrvHcNogAKTFPBocFA==}
    engines: {node: '>=18'}

  readable-stream@2.3.8:
    resolution: {integrity: sha512-8p0AUk4XODgIewSi0l8Epjs+EVnWiK7NoDIEGU0HhE7+ZyY8D1IMY7odu5lRrFXGg71L15KG8QrPmum45RTtdA==}

  readdirp@2.2.1:
    resolution: {integrity: sha512-1JU/8q+VgFZyxwrJ+SVIOsh+KywWGpds3NTqikiKpDMZWScmAYyKIgqkO+ARvNWJfXeXR1zxz7aHF4u4CyH6vQ==}
    engines: {node: '>=0.10'}

  reflect.getprototypeof@1.0.10:
    resolution: {integrity: sha512-00o4I+DVrefhv+nX0ulyi3biSHCPDe+yLv5o/p6d/UVlirijB8E16FtfwSAi4g3tcqrQ4lRAqQSoFEZJehYEcw==}
    engines: {node: '>= 0.4'}

  regenerator-runtime@0.11.1:
    resolution: {integrity: sha512-MguG95oij0fC3QV3URf4V2SDYGJhJnJGqvIIgdECeODCT98wSWDAJ94SSuVpYQUoTcGUIL6L4yNB7j1DFFHSBg==}

  regexp.prototype.flags@1.5.4:
    resolution: {integrity: sha512-dYqgNSZbDwkaJ2ceRd9ojCGjBq+mOm9LmtXnAnEGyHhN/5R7iDW2TRw3h+o/jCFxus3P2LfWIIiwowAjANm7IA==}
    engines: {node: '>= 0.4'}

  registry-auth-token@5.1.0:
    resolution: {integrity: sha512-GdekYuwLXLxMuFTwAPg5UKGLW/UXzQrZvH/Zj791BQif5T05T0RsaLfHc9q3ZOKi7n+BoprPD9mJ0O0k4xzUlw==}
    engines: {node: '>=14'}

  remark-parse@11.0.0:
    resolution: {integrity: sha512-FCxlKLNGknS5ba/1lmpYijMUzX2esxW5xQqjWxw2eHFfS2MSdaHVINFmhjo+qN1WhZhNimq0dZATN9pH0IDrpA==}

  remark-rehype@11.1.2:
    resolution: {integrity: sha512-Dh7l57ianaEoIpzbp0PC9UKAdCSVklD8E5Rpw7ETfbTl3FqcOOgq5q2LVDhgGCkaBv7p24JXikPdvhhmHvKMsw==}

  remove-trailing-separator@1.1.0:
    resolution: {integrity: sha512-/hS+Y0u3aOfIETiaiirUFwDBDzmXPvO+jAfKTitUngIPzdKc6Z0LoFjM/CK5PL4C+eKwHohlHAb6H0VFfmmUsw==}

  require-directory@2.1.1:
    resolution: {integrity: sha512-fGxEI7+wsG9xrvdjsrlmL22OMTTiHRwAMroiEeMgq8gzoLC/PQr7RsRDSTLUg/bZAZtF+TVIkHc6/4RIKrui+Q==}
    engines: {node: '>=0.10.0'}

  resolve-from@4.0.0:
    resolution: {integrity: sha512-pb/MYmXstAkysRFx8piNI1tGFNQIFA3vkE3Gq4EuA1dF6gHp/+vgZqsCGJapvy8N3Q+4o7FwvquPJcnZ7RYy4g==}
    engines: {node: '>=4'}

  resolve-from@5.0.0:
    resolution: {integrity: sha512-qYg9KP24dD5qka9J47d0aVky0N+b4fTU89LN9iDnjB5waksiC49rvMB0PrUJQGoTmH50XPiqOvAjDfaijGxYZw==}
    engines: {node: '>=8'}

  resolve-pkg-maps@1.0.0:
    resolution: {integrity: sha512-seS2Tj26TBVOC2NIc2rOe2y2ZO7efxITtLZcGSOnHHNOQ7CkiUBfw0Iw2ck6xkIhPwLhKNLS8BO+hEpngQlqzw==}

  resolve@1.22.11:
    resolution: {integrity: sha512-RfqAvLnMl313r7c9oclB1HhUEAezcpLjz95wFH4LVuhk9JF/r22qmVP9AMmOU4vMX7Q8pN8jwNg/CSpdFnMjTQ==}
    engines: {node: '>= 0.4'}
    hasBin: true

  reusify@1.1.0:
    resolution: {integrity: sha512-g6QUff04oZpHs0eG5p83rFLhHeV00ug/Yf9nZM6fLeUrPguBTkTQOdpAWWspMh55TZfVQDPaN3NQJfbVRAxdIw==}
    engines: {iojs: '>=1.0.0', node: '>=0.10.0'}

  rimraf@3.0.2:
    resolution: {integrity: sha512-JZkJMZkAGFFPP2YqXZXPbMlMBgsxzE8ILs4lMIX/2o0L9UBw9O/Y3o6wFw/i9YLapcUJWwqbi3kdxIPdC62TIA==}
    deprecated: Rimraf versions prior to v4 are no longer supported
    hasBin: true

  rimraf@6.1.0:
    resolution: {integrity: sha512-DxdlA1bdNzkZK7JiNWH+BAx1x4tEJWoTofIopFo6qWUU94jYrFZ0ubY05TqH3nWPJ1nKa1JWVFDINZ3fnrle/A==}
    engines: {node: 20 || >=22}
    hasBin: true

  rollup@4.52.5:
    resolution: {integrity: sha512-3GuObel8h7Kqdjt0gxkEzaifHTqLVW56Y/bjN7PSQtkKr0w3V/QYSdt6QWYtd7A1xUtYQigtdUfgj1RvWVtorw==}
    engines: {node: '>=18.0.0', npm: '>=8.0.0'}
    hasBin: true

  router@2.2.0:
    resolution: {integrity: sha512-nLTrUKm2UyiL7rlhapu/Zl45FwNgkZGaCpZbIHajDYgwlJCOzLSk+cIPAnsEqV955GjILJnKbdQC1nVPz+gAYQ==}
    engines: {node: '>= 18'}

  run-parallel@1.2.0:
    resolution: {integrity: sha512-5l4VyZR86LZ/lDxZTR6jqL8AFE2S0IFLMP26AbjsLVADxHdhB/c0GUsH+y39UfCi3dzz8OlQuPmnaJOMoDHQBA==}

  safe-array-concat@1.1.3:
    resolution: {integrity: sha512-AURm5f0jYEOydBj7VQlVvDrjeFgthDdEF5H1dP+6mNpoXOMo1quQqJ4wvJDyRZ9+pO3kGWoOdmV08cSv2aJV6Q==}
    engines: {node: '>=0.4'}

  safe-buffer@5.1.2:
    resolution: {integrity: sha512-Gd2UZBJDkXlY7GbJxfsE8/nvKkUEU1G38c1siN6QP6a9PT9MmHB8GnpscSmMJSoF8LOIrt8ud/wPtojys4G6+g==}

  safe-buffer@5.2.1:
    resolution: {integrity: sha512-rp3So07KcdmmKbGvgaNxQSJr7bGVSVk5S9Eq1F+ppbRo70+YeaDxkw5Dd8NPN+GD6bjnYm2VuPuCXmpuYvmCXQ==}

  safe-push-apply@1.0.0:
    resolution: {integrity: sha512-iKE9w/Z7xCzUMIZqdBsp6pEQvwuEebH4vdpjcDWnyzaI6yl6O9FHvVpmGelvEHNsoY6wGblkxR6Zty/h00WiSA==}
    engines: {node: '>= 0.4'}

  safe-regex-test@1.1.0:
    resolution: {integrity: sha512-x/+Cz4YrimQxQccJf5mKEbIa1NzeCRNI5Ecl/ekmlYaampdNLPalVyIcCZNNH3MvmqBugV5TMYZXv0ljslUlaw==}
    engines: {node: '>= 0.4'}

  safer-buffer@2.1.2:
    resolution: {integrity: sha512-YZo3K82SD7Riyi0E1EQPojLz7kpepnSQI9IyPbHHg1XXXevb5dJI7tpyN2ADxGcQbHG7vcyRHk0cbwqcQriUtg==}

  scheduler@0.27.0:
    resolution: {integrity: sha512-eNv+WrVbKu1f3vbYJT/xtiF5syA5HPIMtf9IgY/nKg0sWqzAUEvqY/xm7OcZc/qafLx/iO9FgOmeSAp4v5ti/Q==}

  semantic-release-monorepo@8.0.2:
    resolution: {integrity: sha512-TQC6KKIA0ATjii1OT0ZmQqcVzBJoaetJaJBC8FmKkg1IbDR4wBsuX6gl6UHDdijRDl8YyXqahj2hkJNyV6m9Jg==}
    peerDependencies:
      semantic-release: '>=22.0.7'

  semantic-release-plugin-decorators@4.0.0:
    resolution: {integrity: sha512-5eqaITbgGJu7AWCqY/ZwDh3TCS84Q9i470AImwP9vw3YcFRyR8sEb499Zbnqa076bv02yFUn88GtloQMXQsBrg==}
    peerDependencies:
      semantic-release: '>20'

  semantic-release@24.2.9:
    resolution: {integrity: sha512-phCkJ6pjDi9ANdhuF5ElS10GGdAKY6R1Pvt9lT3SFhOwM4T7QZE7MLpBDbNruUx/Q3gFD92/UOFringGipRqZA==}
    engines: {node: '>=20.8.1'}
    hasBin: true

  semver-diff@5.0.0:
    resolution: {integrity: sha512-0HbGtOm+S7T6NGQ/pxJSJipJvc4DK3FcRVMRkhsIwJDJ4Jcz5DQC1cPPzB5GhzyHjwttW878HaWQq46CkL3cqg==}
    engines: {node: '>=12'}
    deprecated: Deprecated as the semver package now supports this built-in.

  semver-regex@4.0.5:
    resolution: {integrity: sha512-hunMQrEy1T6Jr2uEVjrAIqjwWcQTgOAcIM52C8MY1EZSD3DDNft04XzvYKPqjED65bNVVko0YI38nYeEHCX3yw==}
    engines: {node: '>=12'}

  semver@5.7.2:
    resolution: {integrity: sha512-cBznnQ9KjJqU67B52RMC65CMarK2600WFnbkcaiwWq3xy/5haFJlshgnpjovMVJ+Hff49d8GEn0b87C5pDQ10g==}
    hasBin: true

  semver@6.3.1:
    resolution: {integrity: sha512-BR7VvDCVHO+q2xBEWskxS6DJE1qRnb7DxzUrogb71CWoSficBxYsiAGd+Kl0mmq/MprG9yArRkyrQxTO6XjMzA==}
    hasBin: true

  semver@7.7.3:
    resolution: {integrity: sha512-SdsKMrI9TdgjdweUSR9MweHA4EJ8YxHn8DFaDisvhVlUOe4BF1tLD7GAj0lIqWVl+dPb/rExr0Btby5loQm20Q==}
    engines: {node: '>=10'}
    hasBin: true

  send@1.2.0:
    resolution: {integrity: sha512-uaW0WwXKpL9blXE2o0bRhoL2EGXIrZxQ2ZQ4mgcfoBxdFmQold+qWsD2jLrfZ0trjKL6vOw0j//eAwcALFjKSw==}
    engines: {node: '>= 18'}

  serve-static@2.2.0:
    resolution: {integrity: sha512-61g9pCh0Vnh7IutZjtLGGpTA355+OPn2TyDv/6ivP2h/AdAVX9azsoxmg2/M6nZeQZNYBEwIcsne1mJd9oQItQ==}
    engines: {node: '>= 18'}

  set-cookie-parser@2.7.2:
    resolution: {integrity: sha512-oeM1lpU/UvhTxw+g3cIfxXHyJRc/uidd3yK1P242gzHds0udQBYzs3y8j4gCCW+ZJ7ad0yctld8RYO+bdurlvw==}

  set-function-length@1.2.2:
    resolution: {integrity: sha512-pgRc4hJ4/sNjWCSS9AmnS40x3bNMDTknHgL5UaMBTMyJnU90EgWh1Rz+MC9eFu4BuN/UwZjKQuY/1v3rM7HMfg==}
    engines: {node: '>= 0.4'}

  set-function-name@2.0.2:
    resolution: {integrity: sha512-7PGFlmtwsEADb0WYyvCMa1t+yke6daIG4Wirafur5kcf+MhUnPms1UeR0CKQdTZD81yESwMHbtn+TR+dMviakQ==}
    engines: {node: '>= 0.4'}

  set-proto@1.0.0:
    resolution: {integrity: sha512-RJRdvCo6IAnPdsvP/7m6bsQqNnn1FCBX5ZNtFL98MmFF/4xAIJTIg1YbHW5DC2W5SKZanrC6i4HsJqlajw/dZw==}
    engines: {node: '>= 0.4'}

  setprototypeof@1.2.0:
    resolution: {integrity: sha512-E5LDX7Wrp85Kil5bhZv46j8jOeboKq5JMmYM3gVGdGH8xFpPWXUMsNrlODCrkoxMEeNi/XZIwuRvY4XNwYMJpw==}

  shebang-command@1.2.0:
    resolution: {integrity: sha512-EV3L1+UQWGor21OmnvojK36mhg+TyIKDh3iFBKBohr5xeXIhNBcx8oWdgkTEEQ+BEFFYdLRuqMfd5L84N1V5Vg==}
    engines: {node: '>=0.10.0'}

  shebang-command@2.0.0:
    resolution: {integrity: sha512-kHxr2zZpYtdmrN1qDjrrX/Z1rR1kG8Dx+gkpK1G4eXmvXswmcE1hTWBWYUzlraYw1/yZp6YuDY77YtvbN0dmDA==}
    engines: {node: '>=8'}

  shebang-regex@1.0.0:
    resolution: {integrity: sha512-wpoSFAxys6b2a2wHZ1XpDSgD7N9iVjg29Ph9uV/uaP9Ex/KXlkTZTeddxDPSYQpgvzKLGJke2UU0AzoGCjNIvQ==}
    engines: {node: '>=0.10.0'}

  shebang-regex@3.0.0:
    resolution: {integrity: sha512-7++dFhtcx3353uBaq8DDR4NuxBetBzC7ZQOhmTQInHEd6bSrXdiEyzCvG07Z44UYdLShWUyXt5M/yhz8ekcb1A==}
    engines: {node: '>=8'}

  shell-quote@1.8.3:
    resolution: {integrity: sha512-ObmnIF4hXNg1BqhnHmgbDETF8dLPCggZWBjkQfhZpbszZnYur5DUljTcCHii5LC3J5E0yeO/1LIMyH+UvHQgyw==}
    engines: {node: '>= 0.4'}

  side-channel-list@1.0.0:
    resolution: {integrity: sha512-FCLHtRD/gnpCiCHEiJLOwdmFP+wzCmDEkc9y7NsYxeF4u7Btsn1ZuwgwJGxImImHicJArLP4R0yX4c2KCrMrTA==}
    engines: {node: '>= 0.4'}

  side-channel-map@1.0.1:
    resolution: {integrity: sha512-VCjCNfgMsby3tTdo02nbjtM/ewra6jPHmpThenkTYh8pG9ucZ/1P8So4u4FGBek/BjpOVsDCMoLA/iuBKIFXRA==}
    engines: {node: '>= 0.4'}

  side-channel-weakmap@1.0.2:
    resolution: {integrity: sha512-WPS/HvHQTYnHisLo9McqBHOJk2FkHO/tlpvldyrnem4aeQp4hai3gythswg6p01oSoTl58rcpiFAjF2br2Ak2A==}
    engines: {node: '>= 0.4'}

  side-channel@1.1.0:
    resolution: {integrity: sha512-ZX99e6tRweoUXqR+VBrslhda51Nh5MTQwou5tnUDgbtyM0dBgmhEDtWGP/xbKn6hqfPRHujUNwz5fy/wbbhnpw==}
    engines: {node: '>= 0.4'}

  siginfo@2.0.0:
    resolution: {integrity: sha512-ybx0WO1/8bSBLEWXZvEd7gMW3Sn3JFlW3TvX1nREbDLRNQNaeNN8WK0meBwPdAaOI7TtRRRJn/Es1zhrrCHu7g==}

  signal-exit@3.0.7:
    resolution: {integrity: sha512-wnD2ZE+l+SPC/uoS0vXeE9L1+0wuaMqKlfz9AMUo38JsyLSBWSFcHR1Rri62LZc12vLr1gb3jl7iwQhgwpAbGQ==}

  signal-exit@4.1.0:
    resolution: {integrity: sha512-bzyZ1e88w9O1iNJbKnOlvYTrWPDl46O1bG0D3XInv+9tkPrxrN8jUUTiFlDkkmKWgn1M6CfIA13SuGqOa9Korw==}
    engines: {node: '>=14'}

  signale@1.4.0:
    resolution: {integrity: sha512-iuh+gPf28RkltuJC7W5MRi6XAjTDCAPC/prJUpQoG4vIP3MJZ+GTydVnodXA7pwvTKb2cA0m9OFZW/cdWy/I/w==}
    engines: {node: '>=6'}

  simple-wcswidth@1.1.2:
    resolution: {integrity: sha512-j7piyCjAeTDSjzTSQ7DokZtMNwNlEAyxqSZeCS+CXH7fJ4jx3FuJ/mTW3mE+6JLs4VJBbcll0Kjn+KXI5t21Iw==}

  sirv@3.0.2:
    resolution: {integrity: sha512-2wcC/oGxHis/BoHkkPwldgiPSYcpZK3JU28WoMVv55yHJgcZ8rlXvuG9iZggz+sU1d4bRgIGASwyWqjxu3FM0g==}
    engines: {node: '>=18'}

  sisteransi@1.0.5:
    resolution: {integrity: sha512-bLGGlR1QxBcynn2d5YmDX4MGjlZvy2MRBDRNHLJ8VI6l6+9FUiyTFNJ0IveOSP0bcXgVDPRcfGqA0pjaqUpfVg==}

  skin-tone@2.0.0:
    resolution: {integrity: sha512-kUMbT1oBJCpgrnKoSr0o6wPtvRWT9W9UKvGLwfJYO2WuahZRHOpEyL1ckyMGgMWh0UdpmaoFqKKD29WTomNEGA==}
    engines: {node: '>=8'}

  slash@3.0.0:
    resolution: {integrity: sha512-g9Q1haeby36OSStwb4ntCGGGaKsaVSjQ68fBxoQcutl5fS1vuY18H3wSt3jFyFtrkx+Kz0V1G85A4MyAdDMi2Q==}
    engines: {node: '>=8'}

  sonner@2.0.7:
    resolution: {integrity: sha512-W6ZN4p58k8aDKA4XPcx2hpIQXBRAgyiWVkYhT7CvK6D3iAu7xjvVyhQHg2/iaKJZ1XVJ4r7XuwGL+WGEK37i9w==}
    peerDependencies:
      react: ^18.0.0 || ^19.0.0 || ^19.0.0-rc
      react-dom: ^18.0.0 || ^19.0.0 || ^19.0.0-rc

  source-map-js@1.2.1:
    resolution: {integrity: sha512-UXWMKhLOwVKb728IUtQPXxfYU+usdybtUrK/8uGE8CQMvrhOpwvzDBwj0QhSL7MQc7vIsISBG8VQ8+IDQxpfQA==}
    engines: {node: '>=0.10.0'}

  source-map@0.6.1:
    resolution: {integrity: sha512-UjgapumWlbMhkBgzT7Ykc5YXUT46F0iKu8SGXq0bcwP5dz/h0Plj6enJqjz1Zbq2l5WaqYnrVbwWOWMyF3F47g==}
    engines: {node: '>=0.10.0'}

  space-separated-tokens@2.0.2:
    resolution: {integrity: sha512-PEGlAwrG8yXGXRjW32fGbg66JAlOAwbObuqVoJpv/mRgoWDQfgH1wDPvtzWyUSNAXBGSk8h755YDbbcEy3SH2Q==}

  spawn-error-forwarder@1.0.0:
    resolution: {integrity: sha512-gRjMgK5uFjbCvdibeGJuy3I5OYz6VLoVdsOJdA6wV0WlfQVLFueoqMxwwYD9RODdgb6oUIvlRlsyFSiQkMKu0g==}

  spdx-correct@3.2.0:
    resolution: {integrity: sha512-kN9dJbvnySHULIluDHy32WHRUu3Og7B9sbY7tsFLctQkIqnMh3hErYgdMjTYuqmcXX+lK5T1lnUt3G7zNswmZA==}

  spdx-exceptions@2.5.0:
    resolution: {integrity: sha512-PiU42r+xO4UbUS1buo3LPJkjlO7430Xn5SVAhdpzzsPHsjbYVflnnFdATgabnLude+Cqu25p6N+g2lw/PFsa4w==}

  spdx-expression-parse@3.0.1:
    resolution: {integrity: sha512-cbqHunsQWnJNE6KhVSMsMeH5H/L9EpymbzqTQ3uLwNCLZ1Q481oWaofqH7nO6V07xlXwY6PhQdQ2IedWx/ZK4Q==}

  spdx-license-ids@3.0.22:
    resolution: {integrity: sha512-4PRT4nh1EImPbt2jASOKHX7PB7I+e4IWNLvkKFDxNhJlfjbYlleYQh285Z/3mPTHSAK/AvdMmw5BNNuYH8ShgQ==}

  split2@1.0.0:
    resolution: {integrity: sha512-NKywug4u4pX/AZBB1FCPzZ6/7O+Xhz1qMVbzTvvKvikjO99oPN87SkK08mEY9P63/5lWjK+wgOOgApnTg5r6qg==}

  stackback@0.0.2:
    resolution: {integrity: sha512-1XMJE5fQo1jGH6Y/7ebnwPOBEkIEnT4QF32d5R1+VXdXveM0IBMJt8zfaxX1P3QhVwrYe+576+jkANtSS2mBbw==}

  statuses@2.0.1:
    resolution: {integrity: sha512-RwNA9Z/7PrK06rYLIzFMlaF+l73iwpzsqRIFgbMLbTcLD6cOao82TaWefPXQvB2fOC4AjuYSEndS7N/mTCbkdQ==}
    engines: {node: '>= 0.8'}

  statuses@2.0.2:
    resolution: {integrity: sha512-DvEy55V3DB7uknRo+4iOGT5fP1slR8wQohVdknigZPMpMstaKJQWhwiYBACJE3Ul2pTnATihhBYnRhZQHGBiRw==}
    engines: {node: '>= 0.8'}

  std-env@3.10.0:
    resolution: {integrity: sha512-5GS12FdOZNliM5mAOxFRg7Ir0pWz8MdpYm6AY6VPkGpbA7ZzmbzNcBJQ0GPvvyWgcY7QAhCgf9Uy89I03faLkg==}

  stop-iteration-iterator@1.1.0:
    resolution: {integrity: sha512-eLoXW/DHyl62zxY4SCaIgnRhuMr6ri4juEYARS8E6sCEqzKpOiE521Ucofdx+KnDZl5xmvGYaaKCk5FEOxJCoQ==}
    engines: {node: '>= 0.4'}

  stream-combiner2@1.1.1:
    resolution: {integrity: sha512-3PnJbYgS56AeWgtKF5jtJRT6uFJe56Z0Hc5Ngg/6sI6rIt8iiMBTa9cvdyFfpMQjaVHr8dusbNeFGIIonxOvKw==}

  string-width@4.2.3:
    resolution: {integrity: sha512-wKyQRQpjJ0sIp62ErSZdGsjMJWsap5oRNihHhu6G7JVO/9jIB6UyevL+tXuOqrng8j/cxKTWyWUwvSTriiZz/g==}
    engines: {node: '>=8'}

  string-width@5.1.2:
    resolution: {integrity: sha512-HnLOCR3vjcY8beoNLtcjZ5/nxn2afmME6lhrDrebokqMap+XbeW8n9TXpPDOqdGK5qcI3oT0GKTW6wC7EMiVqA==}
    engines: {node: '>=12'}

  string.prototype.padend@3.1.6:
    resolution: {integrity: sha512-XZpspuSB7vJWhvJc9DLSlrXl1mcA2BdoY5jjnS135ydXqLoqhs96JjDtCkjJEQHvfqZIp9hBuBMgI589peyx9Q==}
    engines: {node: '>= 0.4'}

  string.prototype.trim@1.2.10:
    resolution: {integrity: sha512-Rs66F0P/1kedk5lyYyH9uBzuiI/kNRmwJAR9quK6VOtIpZ2G+hMZd+HQbbv25MgCA6gEffoMZYxlTod4WcdrKA==}
    engines: {node: '>= 0.4'}

  string.prototype.trimend@1.0.9:
    resolution: {integrity: sha512-G7Ok5C6E/j4SGfyLCloXTrngQIQU3PWtXGst3yM7Bea9FRURf1S42ZHlZZtsNque2FN2PoUhfZXYLNWwEr4dLQ==}
    engines: {node: '>= 0.4'}

  string.prototype.trimstart@1.0.8:
    resolution: {integrity: sha512-UXSH262CSZY1tfu3G3Secr6uGLCFVPMhIqHjlgCUtCCcgihYc/xKs9djMTMUOb2j1mVSeU8EU6NWc/iQKU6Gfg==}
    engines: {node: '>= 0.4'}

  string_decoder@1.1.1:
    resolution: {integrity: sha512-n/ShnvDi6FHbbVfviro+WojiFzv+s8MPMHBczVePfUpDJLwoLT0ht1l4YwBCbi8pJAveEEdnkHyPyTP/mzRfwg==}

  stringify-entities@4.0.4:
    resolution: {integrity: sha512-IwfBptatlO+QCJUo19AqvrPNqlVMpW9YEL2LIVY+Rpv2qsjCGxaDLNRgeGsQWJhfItebuJhsGSLjaBbNSQ+ieg==}

  strip-ansi@6.0.1:
    resolution: {integrity: sha512-Y38VPSHcqkFrCpFnQ9vuSXmquuv5oXOKpGeT6aGrr3o3Gc9AlVa6JBfUSOCnbxGGZF+/0ooI7KrPuUSztUdU5A==}
    engines: {node: '>=8'}

  strip-ansi@7.1.2:
    resolution: {integrity: sha512-gmBGslpoQJtgnMAvOVqGZpEz9dyoKTCzy2nfz/n8aIFhN/jCE/rCmcxabB6jOOHV+0WNnylOxaxBQPSvcWklhA==}
    engines: {node: '>=12'}

  strip-bom@3.0.0:
    resolution: {integrity: sha512-vavAMRXOgBVNF6nyEEmL3DBK19iRpDcoIwW+swQ+CbGiu7lju6t+JklA1MHweoWtadgt4ISVUsXLyDq34ddcwA==}
    engines: {node: '>=4'}

  strip-final-newline@2.0.0:
    resolution: {integrity: sha512-BrpvfNAE3dcvq7ll3xVumzjKjZQ5tI1sEUIKr3Uoks0XUl45St3FlatVqef9prk4jRDzhW6WZg+3bk93y6pLjA==}
    engines: {node: '>=6'}

  strip-final-newline@3.0.0:
    resolution: {integrity: sha512-dOESqjYr96iWYylGObzd39EuNTa5VJxyvVAEm5Jnh7KGo75V43Hk1odPQkNDyXNmUR6k+gEiDVXnjB8HJ3crXw==}
    engines: {node: '>=12'}

  strip-final-newline@4.0.0:
    resolution: {integrity: sha512-aulFJcD6YK8V1G7iRB5tigAP4TsHBZZrOV8pjV++zdUwmeV8uzbY7yn6h9MswN62adStNZFuCIx4haBnRuMDaw==}
    engines: {node: '>=18'}

  strip-json-comments@2.0.1:
    resolution: {integrity: sha512-4gB8na07fecVVkOI6Rs4e7T6NOTki5EmL7TUduTs6bu3EdnSycntVJ4re8kgZA+wx9IueI2Y11bfbgwtzuE0KQ==}
    engines: {node: '>=0.10.0'}

  strip-literal@3.1.0:
    resolution: {integrity: sha512-8r3mkIM/2+PpjHoOtiAW8Rg3jJLHaV7xPwG+YRGrv6FP0wwk/toTpATxWYOW0BKdWwl82VT2tFYi5DlROa0Mxg==}

  style-to-js@1.1.18:
    resolution: {integrity: sha512-JFPn62D4kJaPTnhFUI244MThx+FEGbi+9dw1b9yBBQ+1CZpV7QAT8kUtJ7b7EUNdHajjF/0x8fT+16oLJoojLg==}

  style-to-object@1.0.11:
    resolution: {integrity: sha512-5A560JmXr7wDyGLK12Nq/EYS38VkGlglVzkis1JEdbGWSnbQIEhZzTJhzURXN5/8WwwFCs/f/VVcmkTppbXLow==}

  subarg@1.0.0:
    resolution: {integrity: sha512-RIrIdRY0X1xojthNcVtgT9sjpOGagEUKpZdgBUi054OEPFo282yg+zE+t1Rj3+RqKq2xStL7uUHhY+AjbC4BXg==}

  super-regex@1.0.0:
    resolution: {integrity: sha512-CY8u7DtbvucKuquCmOFEKhr9Besln7n9uN8eFbwcoGYWXOMW07u2o8njWaiXt11ylS3qoGF55pILjRmPlbodyg==}
    engines: {node: '>=18'}

  supports-color@5.5.0:
    resolution: {integrity: sha512-QjVjwdXIt408MIiAqCX4oUKsgU2EqAGzs2Ppkm4aQYbjm+ZEWEcW4SfFNTr4uMNZma0ey4f5lgLrkB0aX0QMow==}
    engines: {node: '>=4'}

  supports-color@7.2.0:
    resolution: {integrity: sha512-qpCAvRl9stuOHveKsn7HncJRvv501qIacKzQlO/+Lwxc9+0q2wLyv4Dfvt80/DPn2pqOBsJdDiogXGR9+OvwRw==}
    engines: {node: '>=8'}

  supports-hyperlinks@3.2.0:
    resolution: {integrity: sha512-zFObLMyZeEwzAoKCyu1B91U79K2t7ApXuQfo8OuxwXLDgcKxuwM+YvcbIhm6QWqz7mHUH1TVytR1PwVVjEuMig==}
    engines: {node: '>=14.18'}

  supports-preserve-symlinks-flag@1.0.0:
    resolution: {integrity: sha512-ot0WnXS9fgdkgIcePe6RHNk1WA8+muPa6cSjeR3V8K27q9BB1rTE3R1p7Hv0z1ZyAc8s6Vvv8DIyWf681MAt0w==}
    engines: {node: '>= 0.4'}

  tagged-tag@1.0.0:
    resolution: {integrity: sha512-yEFYrVhod+hdNyx7g5Bnkkb0G6si8HJurOoOEgC8B/O0uXLHlaey/65KRv6cuWBNhBgHKAROVpc7QyYqE5gFng==}
    engines: {node: '>=20'}

  tailwind-merge@3.3.1:
    resolution: {integrity: sha512-gBXpgUm/3rp1lMZZrM/w7D8GKqshif0zAymAhbCyIt8KMe+0v9DQ7cdYLR4FHH/cKpdTXb+A/tKKU3eolfsI+g==}

  tailwindcss@4.1.16:
    resolution: {integrity: sha512-pONL5awpaQX4LN5eiv7moSiSPd/DLDzKVRJz8Q9PgzmAdd1R4307GQS2ZpfiN7ZmekdQrfhZZiSE5jkLR4WNaA==}

  tapable@2.3.0:
    resolution: {integrity: sha512-g9ljZiwki/LfxmQADO3dEY1CbpmXT5Hm2fJ+QaGKwSXUylMybePR7/67YW7jOrrvjEgL1Fmz5kzyAjWVWLlucg==}
    engines: {node: '>=6'}

  temp-dir@2.0.0:
    resolution: {integrity: sha512-aoBAniQmmwtcKp/7BzsH8Cxzv8OL736p7v1ihGb5e9DJ9kTwGWHrQrVB5+lfVDzfGrdRzXch+ig7LHaY1JTOrg==}
    engines: {node: '>=8'}

  temp-dir@3.0.0:
    resolution: {integrity: sha512-nHc6S/bwIilKHNRgK/3jlhDoIHcp45YgyiwcAk46Tr0LfEqGBVpmiAyuiuxeVE44m3mXnEeVhaipLOEWmH+Njw==}
    engines: {node: '>=14.16'}

  tempy@1.0.1:
    resolution: {integrity: sha512-biM9brNqxSc04Ee71hzFbryD11nX7VPhQQY32AdDmjFvodsRFz/3ufeoTZ6uYkRFfGo188tENcASNs3vTdsM0w==}
    engines: {node: '>=10'}

  tempy@3.1.0:
    resolution: {integrity: sha512-7jDLIdD2Zp0bDe5r3D2qtkd1QOCacylBuL7oa4udvN6v2pqr4+LcCr67C8DR1zkpaZ8XosF5m1yQSabKAW6f2g==}
    engines: {node: '>=14.16'}

  thenify-all@1.6.0:
    resolution: {integrity: sha512-RNxQH/qI8/t3thXJDwcstUO4zeqo64+Uy/+sNVRBx4Xn2OX+OZ9oP+iJnNFqplFra2ZUVeKCSa2oVWi3T4uVmA==}
    engines: {node: '>=0.8'}

  thenify@3.3.1:
    resolution: {integrity: sha512-RVZSIV5IG10Hk3enotrhvz0T9em6cyHBLkH/YAZuKqd8hRkKhSfCGIcP2KUY0EPxndzANBmNllzWPwak+bheSw==}

  through2@2.0.5:
    resolution: {integrity: sha512-/mrRod8xqpA+IHSLyGCQ2s8SPHiCDEeQJSep1jqLYeEUClOFG2Qsh+4FU6G9VeqpZnGW/Su8LQGc4YKni5rYSQ==}

  time-span@5.1.0:
    resolution: {integrity: sha512-75voc/9G4rDIJleOo4jPvN4/YC4GRZrY8yy1uU4lwrB3XEQbWve8zXoO5No4eFrGcTAMYyoY67p8jRQdtA1HbA==}
    engines: {node: '>=12'}

  tinybench@2.9.0:
    resolution: {integrity: sha512-0+DUvqWMValLmha6lr4kD8iAMK1HzV0/aKnCtWb9v9641TnP/MFb7Pc2bxoxQjTXAErryXVgUOfv2YqNllqGeg==}

  tinyexec@0.3.2:
    resolution: {integrity: sha512-KQQR9yN7R5+OSwaK0XQoj22pwHoTlgYqmUscPYoknOoWCWfj/5/ABTMRi69FrKU5ffPVh5QcFikpWJI/P1ocHA==}

  tinyexec@1.0.1:
    resolution: {integrity: sha512-5uC6DDlmeqiOwCPmK9jMSdOuZTh8bU39Ys6yidB+UTt5hfZUPGAypSgFRiEp+jbi9qH40BLDvy85jIU88wKSqw==}

  tinyglobby@0.2.15:
    resolution: {integrity: sha512-j2Zq4NyQYG5XMST4cbs02Ak8iJUdxRM0XI5QyxXuZOzKOINmWurp3smXu3y5wDcJrptwpSjgXHzIQxR0omXljQ==}
    engines: {node: '>=12.0.0'}

  tinypool@1.1.1:
    resolution: {integrity: sha512-Zba82s87IFq9A9XmjiX5uZA/ARWDrB03OHlq+Vw1fSdt0I+4/Kutwy8BP4Y/y/aORMo61FQ0vIb5j44vSo5Pkg==}
    engines: {node: ^18.0.0 || >=20.0.0}

  tinyrainbow@1.2.0:
    resolution: {integrity: sha512-weEDEq7Z5eTHPDh4xjX789+fHfF+P8boiFB+0vbWzpbnbsEr/GRaohi/uMKxg8RZMXnl1ItAi/IUHWMsjDV7kQ==}
    engines: {node: '>=14.0.0'}

  tinyrainbow@2.0.0:
    resolution: {integrity: sha512-op4nsTR47R6p0vMUUoYl/a+ljLFVtlfaXkLQmqfLR1qHma1h/ysYk4hEXZ880bf2CYgTskvTa/e196Vd5dDQXw==}
    engines: {node: '>=14.0.0'}

  tinyspy@3.0.2:
    resolution: {integrity: sha512-n1cw8k1k0x4pgA2+9XrOkFydTerNcJ1zWCO5Nn9scWHTD+5tp8dghT2x1uduQePZTZgd3Tupf+x9BxJjeJi77Q==}
    engines: {node: '>=14.0.0'}

  tinyspy@4.0.4:
    resolution: {integrity: sha512-azl+t0z7pw/z958Gy9svOTuzqIk6xq+NSheJzn5MMWtWTFywIacg2wUlzKFGtt3cthx0r2SxMK0yzJOR0IES7Q==}
    engines: {node: '>=14.0.0'}

  to-regex-range@5.0.1:
    resolution: {integrity: sha512-65P7iz6X5yEr1cwcgvQxbbIw7Uk3gOy5dIdtZ4rDveLqhrdJP+Li/Hx6tyK0NEb+2GCyneCMJiGqrADCSNk8sQ==}
    engines: {node: '>=8.0'}

  toidentifier@1.0.1:
    resolution: {integrity: sha512-o5sSPKEkg/DIQNmH43V0/uerLrpzVedkUh8tGNvaeXpfpuwjKenlSox/2O/BTlZUtEe+JG7s5YhEz608PlAHRA==}
    engines: {node: '>=0.6'}

  totalist@3.0.1:
    resolution: {integrity: sha512-sf4i37nQ2LBx4m3wB74y+ubopq6W/dIzXg0FDGjsYnZHVa1Da8FH853wlL2gtUhg+xJXjfk3kUZS3BRoQeoQBQ==}
    engines: {node: '>=6'}

  tr46@0.0.3:
    resolution: {integrity: sha512-N3WMsuqV66lT30CrXNbEjx4GEwlow3v6rr4mCcv6prnfwhS01rkgyFdjPNBYd9br7LpXV1+Emh01fHnq2Gdgrw==}

  traverse@0.6.8:
    resolution: {integrity: sha512-aXJDbk6SnumuaZSANd21XAo15ucCDE38H4fkqiGsc3MhCK+wOlZvLP9cB/TvpHT0mOyWgC4Z8EwRlzqYSUzdsA==}
    engines: {node: '>= 0.4'}

  trim-lines@3.0.1:
    resolution: {integrity: sha512-kRj8B+YHZCc9kQYdWfJB2/oUl9rA99qbowYYBtr4ui4mZyAQ2JpvVBd/6U2YloATfqBhBTSMhTpgBHtU0Mf3Rg==}

  trough@2.2.0:
    resolution: {integrity: sha512-tmMpK00BjZiUyVyvrBK7knerNgmgvcV/KLVyuma/SC+TQN167GrMRciANTz09+k3zW8L8t60jWO1GpfkZdjTaw==}

  ts-algebra@2.0.0:
    resolution: {integrity: sha512-FPAhNPFMrkwz76P7cdjdmiShwMynZYN6SgOujD1urY4oNm80Ou9oMdmbR45LotcKOXoy7wSmHkRFE6Mxbrhefw==}

  ts-deepmerge@7.0.3:
    resolution: {integrity: sha512-Du/ZW2RfwV/D4cmA5rXafYjBQVuvu4qGiEEla4EmEHVHgRdx68Gftx7i66jn2bzHPwSVZY36Ae6OuDn9el4ZKA==}
    engines: {node: '>=14.13.1'}

  ts-mixer@6.0.4:
    resolution: {integrity: sha512-ufKpbmrugz5Aou4wcr5Wc1UUFWOLhq+Fm6qa6P0w0K5Qw2yhaUoiWszhCVuNQyNwrlGiscHOmqYoAox1PtvgjA==}

  tslib@2.8.1:
    resolution: {integrity: sha512-oJFu94HQb+KVduSUQL7wnpmqnfmLsOA/nAh6b6EH0wCEoK0/mPeXU6c3wKDV83MkOuHPRHtSXKKU99IBazS/2w==}

  tsx@4.20.6:
    resolution: {integrity: sha512-ytQKuwgmrrkDTFP4LjR0ToE2nqgy886GpvRSpU0JAnrdBYppuY5rLkRUYPU1yCryb24SsKBTL/hlDQAEFVwtZg==}
    engines: {node: '>=18.0.0'}
    hasBin: true

  tw-animate-css@1.4.0:
    resolution: {integrity: sha512-7bziOlRqH0hJx80h/3mbicLW7o8qLsH5+RaLR2t+OHM3D0JlWGODQKQ4cxbK7WlvmUxpcj6Kgu6EKqjrGFe3QQ==}

  type-fest@0.16.0:
    resolution: {integrity: sha512-eaBzG6MxNzEn9kiwvtre90cXaNLkmadMWa1zQMs3XORCXNbsH/OewwbxC5ia9dCxIxnTAsSxXJaa/p5y8DlvJg==}
    engines: {node: '>=10'}

  type-fest@0.6.0:
    resolution: {integrity: sha512-q+MB8nYR1KDLrgr4G5yemftpMC7/QLqVndBmEEdqzmNj5dcFOO4Oo8qlwZE3ULT3+Zim1F8Kq4cBnikNhlCMlg==}
    engines: {node: '>=8'}

  type-fest@1.4.0:
    resolution: {integrity: sha512-yGSza74xk0UG8k+pLh5oeoYirvIiWo5t0/o3zHHAO2tRDiZcxWP7fywNlXhqb6/r6sWvwi+RsyQMWhVLe4BVuA==}
    engines: {node: '>=10'}

  type-fest@2.19.0:
    resolution: {integrity: sha512-RAH822pAdBgcNMAfWnCBU3CFZcfZ/i1eZjwFU/dsLKumyuuP3niueg2UAukXYF0E2AAoc82ZSSf9J0WQBinzHA==}
    engines: {node: '>=12.20'}

  type-fest@4.41.0:
    resolution: {integrity: sha512-TeTSQ6H5YHvpqVwBRcnLDCBnDOHWYu7IvGbHT6N8AOymcr9PJGjc1GTtiWZTYg0NCgYwvnYWEkVChQAr9bjfwA==}
    engines: {node: '>=16'}

  type-fest@5.1.0:
    resolution: {integrity: sha512-wQ531tuWvB6oK+pchHIu5lHe5f5wpSCqB8Kf4dWQRbOYc9HTge7JL0G4Qd44bh6QuJCccIzL3bugb8GI0MwHrg==}
    engines: {node: '>=20'}

  type-is@2.0.1:
    resolution: {integrity: sha512-OZs6gsjF4vMp32qrCbiVSkrFmXtG/AZhY3t0iAMrMBiAZyV9oALtXO8hsrHbMXF9x6L3grlFuwW2oAz7cav+Gw==}
    engines: {node: '>= 0.6'}

  typed-array-buffer@1.0.3:
    resolution: {integrity: sha512-nAYYwfY3qnzX30IkA6AQZjVbtK6duGontcQm1WSG1MD94YLqK0515GNApXkoxKOWMusVssAHWLh9SeaoefYFGw==}
    engines: {node: '>= 0.4'}

  typed-array-byte-length@1.0.3:
    resolution: {integrity: sha512-BaXgOuIxz8n8pIq3e7Atg/7s+DpiYrxn4vdot3w9KbnBhcRQq6o3xemQdIfynqSeXeDrF32x+WvfzmOjPiY9lg==}
    engines: {node: '>= 0.4'}

  typed-array-byte-offset@1.0.4:
    resolution: {integrity: sha512-bTlAFB/FBYMcuX81gbL4OcpH5PmlFHqlCCpAl8AlEzMz5k53oNDvN8p1PNOWLEmI2x4orp3raOFB51tv9X+MFQ==}
    engines: {node: '>= 0.4'}

  typed-array-length@1.0.7:
    resolution: {integrity: sha512-3KS2b+kL7fsuk/eJZ7EQdnEmQoaho/r6KUef7hxvltNA5DR8NAUM+8wJMbJyZ4G9/7i3v5zPBIMN5aybAh2/Jg==}
    engines: {node: '>= 0.4'}

  typescript@5.9.3:
    resolution: {integrity: sha512-jl1vZzPDinLr9eUt3J/t7V6FgNEw9QjvBPdysz9KfQDD41fQrC2Y4vKQdiaUpFT4bXlb1RHhLpp8wtm6M5TgSw==}
    engines: {node: '>=14.17'}
    hasBin: true

  uglify-js@3.19.3:
    resolution: {integrity: sha512-v3Xu+yuwBXisp6QYTcH4UbH+xYJXqnq2m/LtQVWKWzYc1iehYnLixoQDN9FH6/j9/oybfd6W9Ghwkl8+UMKTKQ==}
    engines: {node: '>=0.8.0'}
    hasBin: true

  unbox-primitive@1.1.0:
    resolution: {integrity: sha512-nWJ91DjeOkej/TA8pXQ3myruKpKEYgqvpw9lz4OPHj/NWFNluYrjbz9j01CJ8yKQd2g4jFoOkINCTW2I5LEEyw==}
    engines: {node: '>= 0.4'}

  undici-types@5.26.5:
    resolution: {integrity: sha512-JlCMO+ehdEIKqlFxk6IfVoAUVmgz7cU7zD/h9XZ0qzeosSHmUJVOzSQvvYSYWXkFXC+IfLKSIffhv0sVZup6pA==}

  undici-types@6.21.0:
    resolution: {integrity: sha512-iwDZqg0QAGrg9Rav5H4n0M64c3mkR59cJ6wQp+7C4nI0gsmExaedaYLNO44eT4AtBBwjbTiGPMlt2Md0T9H9JQ==}

  undici-types@7.16.0:
    resolution: {integrity: sha512-Zz+aZWSj8LE6zoxD+xrjh4VfkIG8Ya6LvYkZqtUQGJPZjYl53ypCaUwWqo7eI0x66KBGeRo+mlBEkMSeSZ38Nw==}

  undici@6.21.3:
    resolution: {integrity: sha512-gBLkYIlEnSp8pFbT64yFgGE6UIB9tAkhukC23PmMDCe5Nd+cRqKxSjw5y54MK2AZMgZfJWMaNE4nYUHgi1XEOw==}
    engines: {node: '>=18.17'}

  unicode-emoji-modifier-base@1.0.0:
    resolution: {integrity: sha512-yLSH4py7oFH3oG/9K+XWrz1pSi3dfUrWEnInbxMfArOfc1+33BlGPQtLsOYwvdMy11AwUBetYuaRxSPqgkq+8g==}
    engines: {node: '>=4'}

  unicorn-magic@0.1.0:
    resolution: {integrity: sha512-lRfVq8fE8gz6QMBuDM6a+LO3IAzTi05H6gCVaUpir2E1Rwpo4ZUog45KpNXKC/Mn3Yb9UDuHumeFTo9iV/D9FQ==}
    engines: {node: '>=18'}

  unicorn-magic@0.3.0:
    resolution: {integrity: sha512-+QBBXBCvifc56fsbuxZQ6Sic3wqqc3WWaqxs58gvJrcOuN83HGTCwz3oS5phzU9LthRNE9VrJCFCLUgHeeFnfA==}
    engines: {node: '>=18'}

  unified@11.0.5:
    resolution: {integrity: sha512-xKvGhPWw3k84Qjh8bI3ZeJjqnyadK+GEFtazSfZv/rKeTkTjOJho6mFqh2SM96iIcZokxiOpg78GazTSg8+KHA==}

  unique-string@2.0.0:
    resolution: {integrity: sha512-uNaeirEPvpZWSgzwsPGtU2zVSTrn/8L5q/IexZmH0eH6SA73CmAA5U4GwORTxQAZs95TAXLNqeLoPPNO5gZfWg==}
    engines: {node: '>=8'}

  unique-string@3.0.0:
    resolution: {integrity: sha512-VGXBUVwxKMBUznyffQweQABPRRW1vHZAbadFZud4pLFAqRGvv/96vafgjWFqzourzr8YonlQiPgH0YCJfawoGQ==}
    engines: {node: '>=12'}

  unist-util-is@6.0.1:
    resolution: {integrity: sha512-LsiILbtBETkDz8I9p1dQ0uyRUWuaQzd/cuEeS1hoRSyW5E5XGmTzlwY1OrNzzakGowI9Dr/I8HVaw4hTtnxy8g==}

  unist-util-position@5.0.0:
    resolution: {integrity: sha512-fucsC7HjXvkB5R3kTCO7kUjRdrS0BJt3M/FPxmHMBOm8JQi2BsHAHFsy27E0EolP8rp0NzXsJ+jNPyDWvOJZPA==}

  unist-util-stringify-position@4.0.0:
    resolution: {integrity: sha512-0ASV06AAoKCDkS2+xw5RXJywruurpbC4JZSm7nr7MOt1ojAzvyyaO+UxZf18j8FCF6kmzCZKcAgN/yu2gm2XgQ==}

  unist-util-visit-parents@6.0.2:
    resolution: {integrity: sha512-goh1s1TBrqSqukSc8wrjwWhL0hiJxgA8m4kFxGlQ+8FYQ3C/m11FcTs4YYem7V664AhHVvgoQLk890Ssdsr2IQ==}

  unist-util-visit@5.0.0:
    resolution: {integrity: sha512-MR04uvD+07cwl/yhVuVWAtw+3GOR/knlL55Nd/wAdblk27GCVt3lqpTivy/tkJcZoNPzTwS1Y+KMojlLDhoTzg==}

  universal-user-agent@7.0.3:
    resolution: {integrity: sha512-TmnEAEAsBJVZM/AADELsK76llnwcf9vMKuPz8JflO1frO8Lchitr0fNaN9d+Ap0BjKtqWqd/J17qeDnXh8CL2A==}

  universalify@2.0.1:
    resolution: {integrity: sha512-gptHNQghINnc/vTGIk0SOFGFNXw7JVrlRUtConJRlvaw6DuX0wO5Jeko9sWrMBhh+PsYAZ7oXAiOnf/UKogyiw==}
    engines: {node: '>= 10.0.0'}

  unpipe@1.0.0:
    resolution: {integrity: sha512-pjy2bYhSsufwWlKwPc+l3cN7+wuJlK6uz0YdJEOlQDbl6jo/YlPi4mb8agUkVC8BF7V8NuzeyPNqRksA3hztKQ==}
    engines: {node: '>= 0.8'}

  update-browserslist-db@1.1.4:
    resolution: {integrity: sha512-q0SPT4xyU84saUX+tomz1WLkxUbuaJnR1xWt17M7fJtEJigJeWUNGUqrauFXsHnqev9y9JTRGwk13tFBuKby4A==}
    hasBin: true
    peerDependencies:
      browserslist: '>= 4.21.0'

  uri-js@4.4.1:
    resolution: {integrity: sha512-7rKUyy33Q1yc98pQ1DAmLtwX109F7TIfWlW1Ydo8Wl1ii1SeHieeh0HHfPeL2fMXK6z0s8ecKs9frCuLJvndBg==}

  url-join@5.0.0:
    resolution: {integrity: sha512-n2huDr9h9yzd6exQVnH/jU5mr+Pfx08LRXXZhkLLetAMESRj+anQsTAh940iMrIetKAmry9coFuZQ2jY8/p3WA==}
    engines: {node: ^12.20.0 || ^14.13.1 || >=16.0.0}

  use-callback-ref@1.3.3:
    resolution: {integrity: sha512-jQL3lRnocaFtu3V00JToYz/4QkNWswxijDaCVNZRiRTO3HQDLsdu1ZtmIUvV4yPp+rvWm5j0y0TG/S61cuijTg==}
    engines: {node: '>=10'}
    peerDependencies:
      '@types/react': '*'
      react: ^16.8.0 || ^17.0.0 || ^18.0.0 || ^19.0.0 || ^19.0.0-rc
    peerDependenciesMeta:
      '@types/react':
        optional: true

  use-sidecar@1.1.3:
    resolution: {integrity: sha512-Fedw0aZvkhynoPYlA5WXrMCAMm+nSWdZt6lzJQ7Ok8S6Q+VsHmHpRWndVRJ8Be0ZbkfPc5LRYH+5XrzXcEeLRQ==}
    engines: {node: '>=10'}
    peerDependencies:
      '@types/react': '*'
      react: ^16.8.0 || ^17.0.0 || ^18.0.0 || ^19.0.0 || ^19.0.0-rc
    peerDependenciesMeta:
      '@types/react':
        optional: true

  util-deprecate@1.0.2:
    resolution: {integrity: sha512-EPD5q1uXyFxJpCrLnCc1nHnq3gOa6DZBocAIiI2TaSCA7VCJ1UJDMagCzIkXNsUYfD1daK//LTEQ8xiIbrHtcw==}

  uuid@8.3.2:
    resolution: {integrity: sha512-+NYs2QeMWy+GWFOEm9xnn6HCDp0l7QBD7ml8zLUmJ+93Q5NF0NocErnwkTkXVFNiX3/fpC6afS8Dhb/gz7R7eg==}
    hasBin: true

  validate-npm-package-license@3.0.4:
    resolution: {integrity: sha512-DpKm2Ui/xN7/HQKCtpZxoRWBhZ9Z0kqtygG8XCgNQ8ZlDnxuQmWhj566j8fN4Cu3/JmbhsDo7fcAJq4s9h27Ew==}

  vary@1.1.2:
    resolution: {integrity: sha512-BNGbWLfd0eUPabhkXUVm0j8uuvREyTh5ovRa/dyow/BqAbZJyC+5fU+IzQOzmAKzYqYRAISoRhdQr3eIZ/PXqg==}
    engines: {node: '>= 0.8'}

  vaul@1.1.2:
    resolution: {integrity: sha512-ZFkClGpWyI2WUQjdLJ/BaGuV6AVQiJ3uELGk3OYtP+B6yCO7Cmn9vPFXVJkRaGkOJu3m8bQMgtyzNHixULceQA==}
    peerDependencies:
      react: ^16.8 || ^17.0 || ^18.0 || ^19.0.0 || ^19.0.0-rc
      react-dom: ^16.8 || ^17.0 || ^18.0 || ^19.0.0 || ^19.0.0-rc

  vfile-message@4.0.3:
    resolution: {integrity: sha512-QTHzsGd1EhbZs4AsQ20JX1rC3cOlt/IWJruk893DfLRr57lcnOeMaWG4K0JrRta4mIJZKth2Au3mM3u03/JWKw==}

  vfile@6.0.3:
    resolution: {integrity: sha512-KzIbH/9tXat2u30jf+smMwFCsno4wHVdNmzFyL+T/L3UGqqk6JKfVqOFOZEpZSHADH1k40ab6NUIXZq422ov3Q==}

  vite-node@2.1.9:
    resolution: {integrity: sha512-AM9aQ/IPrW/6ENLQg3AGY4K1N2TGZdR5e4gu/MmmR2xR3Ll1+dib+nook92g4TV3PXVyeyxdWwtaCAiUL0hMxA==}
    engines: {node: ^18.0.0 || >=20.0.0}
    hasBin: true

  vite-node@3.2.4:
    resolution: {integrity: sha512-EbKSKh+bh1E1IFxeO0pg1n4dvoOTt0UDiXMd/qn++r98+jPO1xtJilvXldeuQ8giIB5IkpjCgMleHMNEsGH6pg==}
    engines: {node: ^18.0.0 || ^20.0.0 || >=22.0.0}
    hasBin: true

  vite-plugin-copy@0.1.6:
    resolution: {integrity: sha512-bqIaefZOE2Jx8P5wJuHKL5GzCERa/pcwdUQWaocyTNXgalN2xkxXH7LmqRJ34V2OlKF2F9E/zj0zITS7U6PpUg==}
    engines: {node: '>=14.8.0'}

  vite-plugin-environment@1.1.3:
    resolution: {integrity: sha512-9LBhB0lx+2lXVBEWxFZC+WO7PKEyE/ykJ7EPWCq95NEcCpblxamTbs5Dm3DLBGzwODpJMEnzQywJU8fw6XGGGA==}
    peerDependencies:
      vite: '>= 2.7'

  vite@5.4.21:
    resolution: {integrity: sha512-o5a9xKjbtuhY6Bi5S3+HvbRERmouabWbyUcpXXUA1u+GNUKoROi9byOJ8M0nHbHYHkYICiMlqxkg1KkYmm25Sw==}
    engines: {node: ^18.0.0 || >=20.0.0}
    hasBin: true
    peerDependencies:
      '@types/node': ^18.0.0 || >=20.0.0
      less: '*'
      lightningcss: ^1.21.0
      sass: '*'
      sass-embedded: '*'
      stylus: '*'
      sugarss: '*'
      terser: ^5.4.0
    peerDependenciesMeta:
      '@types/node':
        optional: true
      less:
        optional: true
      lightningcss:
        optional: true
      sass:
        optional: true
      sass-embedded:
        optional: true
      stylus:
        optional: true
      sugarss:
        optional: true
      terser:
        optional: true

  vitest@2.1.9:
    resolution: {integrity: sha512-MSmPM9REYqDGBI8439mA4mWhV5sKmDlBKWIYbA3lRb2PTHACE0mgKwA8yQ2xq9vxDTuk4iPrECBAEW2aoFXY0Q==}
    engines: {node: ^18.0.0 || >=20.0.0}
    hasBin: true
    peerDependencies:
      '@edge-runtime/vm': '*'
      '@types/node': ^18.0.0 || >=20.0.0
      '@vitest/browser': 2.1.9
      '@vitest/ui': 2.1.9
      happy-dom: '*'
      jsdom: '*'
    peerDependenciesMeta:
      '@edge-runtime/vm':
        optional: true
      '@types/node':
        optional: true
      '@vitest/browser':
        optional: true
      '@vitest/ui':
        optional: true
      happy-dom:
        optional: true
      jsdom:
        optional: true

  vitest@3.2.4:
    resolution: {integrity: sha512-LUCP5ev3GURDysTWiP47wRRUpLKMOfPh+yKTx3kVIEiu5KOMeqzpnYNsKyOoVrULivR8tLcks4+lga33Whn90A==}
    engines: {node: ^18.0.0 || ^20.0.0 || >=22.0.0}
    hasBin: true
    peerDependencies:
      '@edge-runtime/vm': '*'
      '@types/debug': ^4.1.12
      '@types/node': ^18.0.0 || ^20.0.0 || >=22.0.0
      '@vitest/browser': 3.2.4
      '@vitest/ui': 3.2.4
      happy-dom: '*'
      jsdom: '*'
    peerDependenciesMeta:
      '@edge-runtime/vm':
        optional: true
      '@types/debug':
        optional: true
      '@types/node':
        optional: true
      '@vitest/browser':
        optional: true
      '@vitest/ui':
        optional: true
      happy-dom:
        optional: true
      jsdom:
        optional: true

  web-streams-polyfill@4.0.0-beta.3:
    resolution: {integrity: sha512-QW95TCTaHmsYfHDybGMwO5IJIM93I/6vTRk+daHTWFPhwh+C8Cg7j7XyKrwrj8Ib6vYXe0ocYNrmzY4xAAN6ug==}
    engines: {node: '>= 14'}

  webidl-conversions@3.0.1:
    resolution: {integrity: sha512-2JAn3z8AR6rjK8Sm8orRC0h/bcl/DqL7tRPdGZ4I1CjdF+EaMLmYxBHyXuKL849eucPFhvBoxMsflfOb8kxaeQ==}

  whatwg-url@5.0.0:
    resolution: {integrity: sha512-saE57nupxk6v3HY35+jzBwYa0rKSy0XR8JSxZPwgLr7ys0IBzhGviA1/TUGJLmSVqs8pb9AnvICXEuOHLprYTw==}

  which-boxed-primitive@1.1.1:
    resolution: {integrity: sha512-TbX3mj8n0odCBFVlY8AxkqcHASw3L60jIuF8jFP78az3C2YhmGvqbHBpAjTRH2/xqYunrJ9g1jSyjCjpoWzIAA==}
    engines: {node: '>= 0.4'}

  which-builtin-type@1.2.1:
    resolution: {integrity: sha512-6iBczoX+kDQ7a3+YJBnh3T+KZRxM/iYNPXicqk66/Qfm1b93iu+yOImkg0zHbj5LNOcNv1TEADiZ0xa34B4q6Q==}
    engines: {node: '>= 0.4'}

  which-collection@1.0.2:
    resolution: {integrity: sha512-K4jVyjnBdgvc86Y6BkaLZEN933SwYOuBFkdmBu9ZfkcAbdVbpITnDmjvZ/aQjRXQrv5EPkTnD1s39GiiqbngCw==}
    engines: {node: '>= 0.4'}

  which-typed-array@1.1.19:
    resolution: {integrity: sha512-rEvr90Bck4WZt9HHFC4DJMsjvu7x+r6bImz0/BrbWb7A2djJ8hnZMrWnHo9F8ssv0OMErasDhftrfROTyqSDrw==}
    engines: {node: '>= 0.4'}

  which@1.3.1:
    resolution: {integrity: sha512-HxJdYWq1MTIQbJ3nw0cqssHoTNU267KlrDuGZ1WYlxDStUtKUhOaJmh112/TZmHxxUfuJqPXSOm7tDyas0OSIQ==}
    hasBin: true

  which@2.0.2:
    resolution: {integrity: sha512-BLI3Tl1TW3Pvl70l3yq3Y64i+awpwXqsGBYWkkqMtnbXgrMD+yj7rhW0kuEDxzJaYXGjEW5ogapKNMEKNMjibA==}
    engines: {node: '>= 8'}
    hasBin: true

  why-is-node-running@2.3.0:
    resolution: {integrity: sha512-hUrmaWBdVDcxvYqnyh09zunKzROWjbZTiNy8dBEjkS7ehEDQibXJ7XvlmtbwuTclUiIyN+CyXQD4Vmko8fNm8w==}
    engines: {node: '>=8'}
    hasBin: true

  wordwrap@1.0.0:
    resolution: {integrity: sha512-gvVzJFlPycKc5dZN4yPkP8w7Dc37BtP1yczEneOb4uq34pXZcvrtRTmWV8W+Ume+XCxKgbjM+nevkyFPMybd4Q==}

  wrap-ansi@6.2.0:
    resolution: {integrity: sha512-r6lPcBGxZXlIcymEu7InxDMhdW0KDxpLgoFLcguasxCaJ/SOIZwINatK9KY/tf+ZrlywOKU0UDj3ATXUBfxJXA==}
    engines: {node: '>=8'}

  wrap-ansi@7.0.0:
    resolution: {integrity: sha512-YVGIj2kamLSTxw6NsZjoBxfSwsn0ycdesmc4p+Q21c5zPuZ1pl+NfxVdxPtdHvmNVOQ6XSYG4AUtyt/Fi7D16Q==}
    engines: {node: '>=10'}

  wrap-ansi@8.1.0:
    resolution: {integrity: sha512-si7QWI6zUMq56bESFvagtmzMdGOtoxfR+Sez11Mobfc7tm+VkUckk9bW2UeffTGVUbOksxmSw0AA2gs8g71NCQ==}
    engines: {node: '>=12'}

  wrappy@1.0.2:
    resolution: {integrity: sha512-l4Sp/DRseor9wL6EvV2+TuQn63dMkPjZ/sp9XkghTEbV9KlPS1xUsZ3u7/IQO4wxtcFB4bgpQPRcR3QCvezPcQ==}

  ws@8.18.3:
    resolution: {integrity: sha512-PEIGCY5tSlUt50cqyMXfCzX+oOPqN0vuGqWzbcJ2xvnkzkq46oOpz7dQaTDBdfICb4N14+GARUDw2XV2N4tvzg==}
    engines: {node: '>=10.0.0'}
    peerDependencies:
      bufferutil: ^4.0.1
      utf-8-validate: '>=5.0.2'
    peerDependenciesMeta:
      bufferutil:
        optional: true
      utf-8-validate:
        optional: true

  xtend@4.0.2:
    resolution: {integrity: sha512-LKYU1iAXJXUgAXn9URjiu+MWhyUXHsvfp7mcuYm9dSUKK0/CjtrUwFAxD82/mCWbtLsGjFIad0wIsod4zrTAEQ==}
    engines: {node: '>=0.4'}

  y18n@5.0.8:
    resolution: {integrity: sha512-0pfFzegeDWJHJIAmTLRP2DwHjdF5s7jo9tuztdQxAhINCdvS+3nGINqPd00AphqJR/0LhANUS6/+7SCb98YOfA==}
    engines: {node: '>=10'}

  yallist@3.1.1:
    resolution: {integrity: sha512-a4UGQaWPH59mOXUYnAG2ewncQS4i4F43Tv3JoAM+s2VDAmS9NsK8GpDMLrCHPksFT7h3K6TOoUNn2pb7RoXx4g==}

  yaml@2.8.1:
    resolution: {integrity: sha512-lcYcMxX2PO9XMGvAJkJ3OsNMw+/7FKes7/hgerGUYWIoWu5j/+YQqcZr5JnPZWzOsEBgMbSbiSTn/dv/69Mkpw==}
    engines: {node: '>= 14.6'}
    hasBin: true

  yargs-parser@20.2.9:
    resolution: {integrity: sha512-y11nGElTIV+CT3Zv9t7VKl+Q3hTQoT9a1Qzezhhl6Rp21gJ/IVTW7Z3y9EWXhuUBC2Shnf+DX0antecpAwSP8w==}
    engines: {node: '>=10'}

  yargs-parser@21.1.1:
    resolution: {integrity: sha512-tVpsJW7DdjecAiFpbIB1e3qxIQsE6NoPc5/eTdrbbIC4h0LVsWhnoa3g+m2HclBIujHzsxZ4VJVA+GUuc2/LBw==}
    engines: {node: '>=12'}

  yargs@16.2.0:
    resolution: {integrity: sha512-D1mvvtDG0L5ft/jGWkLpG1+m0eQxOfaBvTNELraWj22wSVUMWxZUvYgJYcKh6jGGIkJFhH4IZPQhR4TKpc8mBw==}
    engines: {node: '>=10'}

  yargs@17.7.2:
    resolution: {integrity: sha512-7dSzzRQ++CKnNI/krKnYRV7JKKPUXMEh61soaHKg9mrWEhzFWhFnxPxGl+69cD1Ou63C13NUPCnmIcrvqCuM6w==}
    engines: {node: '>=12'}

  yocto-queue@0.1.0:
    resolution: {integrity: sha512-rVksvsnNCdJ/ohGc6xgPwyN8eheCxsiLM8mxuE/t/mOVqJewPuO1miLpTHQiRgTKCLexL4MeAFVagts7HmNZ2Q==}
    engines: {node: '>=10'}

  yoctocolors-cjs@2.1.3:
    resolution: {integrity: sha512-U/PBtDf35ff0D8X8D0jfdzHYEPFxAI7jJlxZXwCSez5M3190m+QobIfh+sWDWSHMCWWJN2AWamkegn6vr6YBTw==}
    engines: {node: '>=18'}

  yoctocolors@2.1.2:
    resolution: {integrity: sha512-CzhO+pFNo8ajLM2d2IW/R93ipy99LWjtwblvC1RsoSUMZgyLbYFr221TnSNT7GjGdYui6P459mw9JH/g/zW2ug==}
    engines: {node: '>=18'}

  zod-to-json-schema@3.24.6:
    resolution: {integrity: sha512-h/z3PKvcTcTetyjl1fkj79MHNEjm+HpD6NXheWjzOekY7kV+lwDYnHw+ivHkijnCSMz1yJaWBD9vu/Fcmk+vEg==}
    peerDependencies:
      zod: ^3.24.1

  zod@3.25.76:
    resolution: {integrity: sha512-gzUt/qt81nXsFGKIFcC3YnfEAx5NkunCfnDlvuBSSFS02bcXu4Lmea0AFIUwbLWxWPx3d9p8S5QoaujKcNQxcQ==}

  zod@4.1.12:
    resolution: {integrity: sha512-JInaHOamG8pt5+Ey8kGmdcAcg3OL9reK8ltczgHTAwNhMys/6ThXHityHxVV2p3fkw/c+MAvBHFVYHFZDmjMCQ==}

  zwitch@2.0.4:
    resolution: {integrity: sha512-bXE4cR/kVZhKZX/RjPEflHaKVhUVl85noU3v6b8apfQEc1x4A+zBxjZ4lN8LqGd6WZ3dl98pY4o717VFmoPp+A==}

  zx@8.8.5:
    resolution: {integrity: sha512-SNgDF5L0gfN7FwVOdEFguY3orU5AkfFZm9B5YSHog/UDHv+lvmd82ZAsOenOkQixigwH2+yyH198AwNdKhj+RA==}
    engines: {node: '>= 12.17.0'}
    hasBin: true

snapshots:

  '@alloc/quick-lru@5.2.0': {}

  '@anolilab/rc@2.0.5(yaml@2.8.1)':
    dependencies:
      '@visulima/fs': 4.0.2(yaml@2.8.1)
      '@visulima/path': 2.0.1
      ini: 6.0.0
      ts-deepmerge: 7.0.3
    transitivePeerDependencies:
      - yaml

  '@anolilab/semantic-release-pnpm@2.0.5(@types/node@24.9.2)(yaml@2.8.1)':
    dependencies:
      '@anolilab/rc': 2.0.5(yaml@2.8.1)
      '@semantic-release/error': 4.0.0
      '@visulima/fs': 4.0.2(yaml@2.8.1)
      '@visulima/package': 4.1.2(@types/node@24.9.2)
      '@visulima/path': 2.0.1
      execa: 9.6.0
      ini: 6.0.0
      normalize-url: 8.1.0
      registry-auth-token: 5.1.0
      semver: 7.7.3
    transitivePeerDependencies:
      - '@types/node'
      - yaml

  '@antfu/install-pkg@1.1.0':
    dependencies:
      package-manager-detector: 1.5.0
      tinyexec: 1.0.1

  '@anthropic-ai/sdk@0.67.1(zod@3.25.76)':
    dependencies:
      json-schema-to-ts: 3.1.1
    optionalDependencies:
      zod: 3.25.76

  '@babel/code-frame@7.27.1':
    dependencies:
      '@babel/helper-validator-identifier': 7.28.5
      js-tokens: 4.0.0
      picocolors: 1.1.1

  '@babel/compat-data@7.28.5': {}

  '@babel/core@7.28.5':
    dependencies:
      '@babel/code-frame': 7.27.1
      '@babel/generator': 7.28.5
      '@babel/helper-compilation-targets': 7.27.2
      '@babel/helper-module-transforms': 7.28.3(@babel/core@7.28.5)
      '@babel/helpers': 7.28.4
      '@babel/parser': 7.28.5
      '@babel/template': 7.27.2
      '@babel/traverse': 7.28.5
      '@babel/types': 7.28.5
      '@jridgewell/remapping': 2.3.5
      convert-source-map: 2.0.0
      debug: 4.4.3
      gensync: 1.0.0-beta.2
      json5: 2.2.3
      semver: 6.3.1
    transitivePeerDependencies:
      - supports-color

  '@babel/generator@7.28.5':
    dependencies:
      '@babel/parser': 7.28.5
      '@babel/types': 7.28.5
      '@jridgewell/gen-mapping': 0.3.13
      '@jridgewell/trace-mapping': 0.3.31
      jsesc: 3.1.0

  '@babel/helper-compilation-targets@7.27.2':
    dependencies:
      '@babel/compat-data': 7.28.5
      '@babel/helper-validator-option': 7.27.1
      browserslist: 4.27.0
      lru-cache: 5.1.1
      semver: 6.3.1

  '@babel/helper-globals@7.28.0': {}

  '@babel/helper-module-imports@7.27.1':
    dependencies:
      '@babel/traverse': 7.28.5
      '@babel/types': 7.28.5
    transitivePeerDependencies:
      - supports-color

  '@babel/helper-module-transforms@7.28.3(@babel/core@7.28.5)':
    dependencies:
      '@babel/core': 7.28.5
      '@babel/helper-module-imports': 7.27.1
      '@babel/helper-validator-identifier': 7.28.5
      '@babel/traverse': 7.28.5
    transitivePeerDependencies:
      - supports-color

  '@babel/helper-plugin-utils@7.27.1': {}

  '@babel/helper-string-parser@7.27.1': {}

  '@babel/helper-validator-identifier@7.28.5': {}

  '@babel/helper-validator-option@7.27.1': {}

  '@babel/helpers@7.28.4':
    dependencies:
      '@babel/template': 7.27.2
      '@babel/types': 7.28.5

  '@babel/parser@7.28.5':
    dependencies:
      '@babel/types': 7.28.5

  '@babel/plugin-transform-react-jsx-self@7.27.1(@babel/core@7.28.5)':
    dependencies:
      '@babel/core': 7.28.5
      '@babel/helper-plugin-utils': 7.27.1

  '@babel/plugin-transform-react-jsx-source@7.27.1(@babel/core@7.28.5)':
    dependencies:
      '@babel/core': 7.28.5
      '@babel/helper-plugin-utils': 7.27.1

  '@babel/runtime@7.28.4': {}

  '@babel/template@7.27.2':
    dependencies:
      '@babel/code-frame': 7.27.1
      '@babel/parser': 7.28.5
      '@babel/types': 7.28.5

  '@babel/traverse@7.28.5':
    dependencies:
      '@babel/code-frame': 7.27.1
      '@babel/generator': 7.28.5
      '@babel/helper-globals': 7.28.0
      '@babel/parser': 7.28.5
      '@babel/template': 7.27.2
      '@babel/types': 7.28.5
      debug: 4.4.3
    transitivePeerDependencies:
      - supports-color

  '@babel/types@7.28.5':
    dependencies:
      '@babel/helper-string-parser': 7.27.1
      '@babel/helper-validator-identifier': 7.28.5

  '@colors/colors@1.5.0':
    optional: true

  '@dfinity/agent@3.4.1(@dfinity/candid@3.4.1(@dfinity/principal@3.4.1))(@dfinity/principal@3.4.1)(@noble/hashes@1.8.0)':
    dependencies:
      '@dfinity/candid': 3.4.1(@dfinity/principal@3.4.1)
      '@dfinity/cbor': 0.2.2
      '@dfinity/principal': 3.4.1
      '@noble/curves': 1.9.7
      '@noble/hashes': 1.8.0

  '@dfinity/auth-client@3.4.1(@dfinity/agent@3.4.1(@dfinity/candid@3.4.1(@dfinity/principal@3.4.1))(@dfinity/principal@3.4.1)(@noble/hashes@1.8.0))(@dfinity/identity@3.4.1(@dfinity/agent@3.4.1(@dfinity/candid@3.4.1(@dfinity/principal@3.4.1))(@dfinity/principal@3.4.1)(@noble/hashes@1.8.0))(@dfinity/candid@3.4.1(@dfinity/principal@3.4.1))(@dfinity/principal@3.4.1)(@noble/curves@1.9.7)(@noble/hashes@1.8.0))(@dfinity/principal@3.4.1)':
    dependencies:
      '@dfinity/agent': 3.4.1(@dfinity/candid@3.4.1(@dfinity/principal@3.4.1))(@dfinity/principal@3.4.1)(@noble/hashes@1.8.0)
      '@dfinity/identity': 3.4.1(@dfinity/agent@3.4.1(@dfinity/candid@3.4.1(@dfinity/principal@3.4.1))(@dfinity/principal@3.4.1)(@noble/hashes@1.8.0))(@dfinity/candid@3.4.1(@dfinity/principal@3.4.1))(@dfinity/principal@3.4.1)(@noble/curves@1.9.7)(@noble/hashes@1.8.0)
      '@dfinity/principal': 3.4.1
      idb: 7.1.1

  '@dfinity/candid@3.4.1(@dfinity/principal@3.4.1)':
    dependencies:
      '@dfinity/principal': 3.4.1

  '@dfinity/cbor@0.2.2': {}

  '@dfinity/ic-management@7.1.3(@dfinity/agent@3.4.1(@dfinity/candid@3.4.1(@dfinity/principal@3.4.1))(@dfinity/principal@3.4.1)(@noble/hashes@1.8.0))(@dfinity/candid@3.4.1(@dfinity/principal@3.4.1))(@dfinity/principal@3.4.1)(@dfinity/utils@3.2.0(@dfinity/agent@3.4.1(@dfinity/candid@3.4.1(@dfinity/principal@3.4.1))(@dfinity/principal@3.4.1)(@noble/hashes@1.8.0))(@dfinity/candid@3.4.1(@dfinity/principal@3.4.1))(@dfinity/principal@3.4.1))':
    dependencies:
      '@dfinity/agent': 3.4.1(@dfinity/candid@3.4.1(@dfinity/principal@3.4.1))(@dfinity/principal@3.4.1)(@noble/hashes@1.8.0)
      '@dfinity/candid': 3.4.1(@dfinity/principal@3.4.1)
      '@dfinity/principal': 3.4.1
      '@dfinity/utils': 3.2.0(@dfinity/agent@3.4.1(@dfinity/candid@3.4.1(@dfinity/principal@3.4.1))(@dfinity/principal@3.4.1)(@noble/hashes@1.8.0))(@dfinity/candid@3.4.1(@dfinity/principal@3.4.1))(@dfinity/principal@3.4.1)

  '@dfinity/identity-secp256k1@3.4.1(@dfinity/candid@3.4.1(@dfinity/principal@3.4.1))(@dfinity/principal@3.4.1)(@noble/curves@1.9.7)(@noble/hashes@1.8.0)':
    dependencies:
      '@dfinity/agent': 3.4.1(@dfinity/candid@3.4.1(@dfinity/principal@3.4.1))(@dfinity/principal@3.4.1)(@noble/hashes@1.8.0)
      '@dfinity/candid': 3.4.1(@dfinity/principal@3.4.1)
      '@noble/curves': 1.9.7
      '@noble/hashes': 1.8.0
      '@scure/bip32': 1.7.0
      '@scure/bip39': 1.6.0
      asn1js: 3.0.6
    transitivePeerDependencies:
      - '@dfinity/principal'

  '@dfinity/identity@3.4.1(@dfinity/agent@3.4.1(@dfinity/candid@3.4.1(@dfinity/principal@3.4.1))(@dfinity/principal@3.4.1)(@noble/hashes@1.8.0))(@dfinity/candid@3.4.1(@dfinity/principal@3.4.1))(@dfinity/principal@3.4.1)(@noble/curves@1.9.7)(@noble/hashes@1.8.0)':
    dependencies:
      '@dfinity/agent': 3.4.1(@dfinity/candid@3.4.1(@dfinity/principal@3.4.1))(@dfinity/principal@3.4.1)(@noble/hashes@1.8.0)
      '@dfinity/candid': 3.4.1(@dfinity/principal@3.4.1)
      '@dfinity/principal': 3.4.1
      '@noble/curves': 1.9.7
      '@noble/hashes': 1.8.0

  '@dfinity/ledger-icp@6.1.2(@dfinity/agent@3.4.1(@dfinity/candid@3.4.1(@dfinity/principal@3.4.1))(@dfinity/principal@3.4.1)(@noble/hashes@1.8.0))(@dfinity/candid@3.4.1(@dfinity/principal@3.4.1))(@dfinity/principal@3.4.1)(@dfinity/utils@3.2.0(@dfinity/agent@3.4.1(@dfinity/candid@3.4.1(@dfinity/principal@3.4.1))(@dfinity/principal@3.4.1)(@noble/hashes@1.8.0))(@dfinity/candid@3.4.1(@dfinity/principal@3.4.1))(@dfinity/principal@3.4.1))':
    dependencies:
      '@dfinity/agent': 3.4.1(@dfinity/candid@3.4.1(@dfinity/principal@3.4.1))(@dfinity/principal@3.4.1)(@noble/hashes@1.8.0)
      '@dfinity/candid': 3.4.1(@dfinity/principal@3.4.1)
      '@dfinity/principal': 3.4.1
      '@dfinity/utils': 3.2.0(@dfinity/agent@3.4.1(@dfinity/candid@3.4.1(@dfinity/principal@3.4.1))(@dfinity/principal@3.4.1)(@noble/hashes@1.8.0))(@dfinity/candid@3.4.1(@dfinity/principal@3.4.1))(@dfinity/principal@3.4.1)

  '@dfinity/ledger-icrc@4.1.2(@dfinity/agent@3.4.1(@dfinity/candid@3.4.1(@dfinity/principal@3.4.1))(@dfinity/principal@3.4.1)(@noble/hashes@1.8.0))(@dfinity/candid@3.4.1(@dfinity/principal@3.4.1))(@dfinity/principal@3.4.1)(@dfinity/utils@3.2.0(@dfinity/agent@3.4.1(@dfinity/candid@3.4.1(@dfinity/principal@3.4.1))(@dfinity/principal@3.4.1)(@noble/hashes@1.8.0))(@dfinity/candid@3.4.1(@dfinity/principal@3.4.1))(@dfinity/principal@3.4.1))':
    dependencies:
      '@dfinity/agent': 3.4.1(@dfinity/candid@3.4.1(@dfinity/principal@3.4.1))(@dfinity/principal@3.4.1)(@noble/hashes@1.8.0)
      '@dfinity/candid': 3.4.1(@dfinity/principal@3.4.1)
      '@dfinity/principal': 3.4.1
      '@dfinity/utils': 3.2.0(@dfinity/agent@3.4.1(@dfinity/candid@3.4.1(@dfinity/principal@3.4.1))(@dfinity/principal@3.4.1)(@noble/hashes@1.8.0))(@dfinity/candid@3.4.1(@dfinity/principal@3.4.1))(@dfinity/principal@3.4.1)

  '@dfinity/pic@0.16.1(@noble/curves@1.9.7)(@noble/hashes@1.8.0)':
    dependencies:
      '@dfinity/agent': 3.4.1(@dfinity/candid@3.4.1(@dfinity/principal@3.4.1))(@dfinity/principal@3.4.1)(@noble/hashes@1.8.0)
      '@dfinity/candid': 3.4.1(@dfinity/principal@3.4.1)
      '@dfinity/identity': 3.4.1(@dfinity/agent@3.4.1(@dfinity/candid@3.4.1(@dfinity/principal@3.4.1))(@dfinity/principal@3.4.1)(@noble/hashes@1.8.0))(@dfinity/candid@3.4.1(@dfinity/principal@3.4.1))(@dfinity/principal@3.4.1)(@noble/curves@1.9.7)(@noble/hashes@1.8.0)
      '@dfinity/principal': 3.4.1
      bip39: 3.1.0
    transitivePeerDependencies:
      - '@noble/curves'
      - '@noble/hashes'

  '@dfinity/principal@3.4.1':
    dependencies:
      '@noble/hashes': 1.8.0

  '@dfinity/utils@3.2.0(@dfinity/agent@3.4.1(@dfinity/candid@3.4.1(@dfinity/principal@3.4.1))(@dfinity/principal@3.4.1)(@noble/hashes@1.8.0))(@dfinity/candid@3.4.1(@dfinity/principal@3.4.1))(@dfinity/principal@3.4.1)':
    dependencies:
      '@dfinity/agent': 3.4.1(@dfinity/candid@3.4.1(@dfinity/principal@3.4.1))(@dfinity/principal@3.4.1)(@noble/hashes@1.8.0)
      '@dfinity/candid': 3.4.1(@dfinity/principal@3.4.1)
      '@dfinity/principal': 3.4.1

  '@discordjs/builders@1.13.0':
    dependencies:
      '@discordjs/formatters': 0.6.1
      '@discordjs/util': 1.1.1
      '@sapphire/shapeshift': 4.0.0
      discord-api-types: 0.38.31
      fast-deep-equal: 3.1.3
      ts-mixer: 6.0.4
      tslib: 2.8.1

  '@discordjs/collection@1.5.3': {}

  '@discordjs/collection@2.1.1': {}

  '@discordjs/formatters@0.6.1':
    dependencies:
      discord-api-types: 0.38.31

  '@discordjs/rest@2.6.0':
    dependencies:
      '@discordjs/collection': 2.1.1
      '@discordjs/util': 1.1.1
      '@sapphire/async-queue': 1.5.5
      '@sapphire/snowflake': 3.5.3
      '@vladfrangu/async_event_emitter': 2.4.7
      discord-api-types: 0.38.31
      magic-bytes.js: 1.12.1
      tslib: 2.8.1
      undici: 6.21.3

  '@discordjs/util@1.1.1': {}

  '@discordjs/ws@1.2.3':
    dependencies:
      '@discordjs/collection': 2.1.1
      '@discordjs/rest': 2.6.0
      '@discordjs/util': 1.1.1
      '@sapphire/async-queue': 1.5.5
      '@types/ws': 8.18.1
      '@vladfrangu/async_event_emitter': 2.4.7
      discord-api-types: 0.38.31
      tslib: 2.8.1
      ws: 8.18.3
    transitivePeerDependencies:
      - bufferutil
      - utf-8-validate

  '@esbuild/aix-ppc64@0.25.12':
    optional: true

  '@esbuild/android-arm64@0.25.12':
    optional: true

  '@esbuild/android-arm@0.25.12':
    optional: true

  '@esbuild/android-x64@0.25.12':
    optional: true

  '@esbuild/darwin-arm64@0.25.12':
    optional: true

  '@esbuild/darwin-x64@0.25.12':
    optional: true

  '@esbuild/freebsd-arm64@0.25.12':
    optional: true

  '@esbuild/freebsd-x64@0.25.12':
    optional: true

  '@esbuild/linux-arm64@0.25.12':
    optional: true

  '@esbuild/linux-arm@0.25.12':
    optional: true

  '@esbuild/linux-ia32@0.25.12':
    optional: true

  '@esbuild/linux-loong64@0.25.12':
    optional: true

  '@esbuild/linux-mips64el@0.25.12':
    optional: true

  '@esbuild/linux-ppc64@0.25.12':
    optional: true

  '@esbuild/linux-riscv64@0.25.12':
    optional: true

  '@esbuild/linux-s390x@0.25.12':
    optional: true

  '@esbuild/linux-x64@0.25.12':
    optional: true

  '@esbuild/netbsd-arm64@0.25.12':
    optional: true

  '@esbuild/netbsd-x64@0.25.12':
    optional: true

  '@esbuild/openbsd-arm64@0.25.12':
    optional: true

  '@esbuild/openbsd-x64@0.25.12':
    optional: true

  '@esbuild/openharmony-arm64@0.25.12':
    optional: true

  '@esbuild/sunos-x64@0.25.12':
    optional: true

  '@esbuild/win32-arm64@0.25.12':
    optional: true

  '@esbuild/win32-ia32@0.25.12':
    optional: true

  '@esbuild/win32-x64@0.25.12':
    optional: true

  '@faker-js/faker@10.1.0': {}

  '@floating-ui/core@1.7.3':
    dependencies:
      '@floating-ui/utils': 0.2.10

  '@floating-ui/dom@1.7.4':
    dependencies:
      '@floating-ui/core': 1.7.3
      '@floating-ui/utils': 0.2.10

  '@floating-ui/react-dom@2.1.6(react-dom@19.2.0(react@19.2.0))(react@19.2.0)':
    dependencies:
      '@floating-ui/dom': 1.7.4
      react: 19.2.0
      react-dom: 19.2.0(react@19.2.0)

  '@floating-ui/utils@0.2.10': {}

  '@hookform/resolvers@5.2.2(react-hook-form@7.66.0(react@19.2.0))':
    dependencies:
      '@standard-schema/utils': 0.3.0
      react-hook-form: 7.66.0(react@19.2.0)

  '@icp-sdk/core@4.2.1(@dfinity/agent@3.4.1(@dfinity/candid@3.4.1(@dfinity/principal@3.4.1))(@dfinity/principal@3.4.1)(@noble/hashes@1.8.0))(@dfinity/candid@3.4.1(@dfinity/principal@3.4.1))(@dfinity/identity-secp256k1@3.4.1(@dfinity/candid@3.4.1(@dfinity/principal@3.4.1))(@dfinity/principal@3.4.1)(@noble/curves@1.9.7)(@noble/hashes@1.8.0))(@dfinity/identity@3.4.1(@dfinity/agent@3.4.1(@dfinity/candid@3.4.1(@dfinity/principal@3.4.1))(@dfinity/principal@3.4.1)(@noble/hashes@1.8.0))(@dfinity/candid@3.4.1(@dfinity/principal@3.4.1))(@dfinity/principal@3.4.1)(@noble/curves@1.9.7)(@noble/hashes@1.8.0))(@dfinity/principal@3.4.1)':
    dependencies:
      '@dfinity/agent': 3.4.1(@dfinity/candid@3.4.1(@dfinity/principal@3.4.1))(@dfinity/principal@3.4.1)(@noble/hashes@1.8.0)
      '@dfinity/candid': 3.4.1(@dfinity/principal@3.4.1)
      '@dfinity/identity': 3.4.1(@dfinity/agent@3.4.1(@dfinity/candid@3.4.1(@dfinity/principal@3.4.1))(@dfinity/principal@3.4.1)(@noble/hashes@1.8.0))(@dfinity/candid@3.4.1(@dfinity/principal@3.4.1))(@dfinity/principal@3.4.1)(@noble/curves@1.9.7)(@noble/hashes@1.8.0)
      '@dfinity/identity-secp256k1': 3.4.1(@dfinity/candid@3.4.1(@dfinity/principal@3.4.1))(@dfinity/principal@3.4.1)(@noble/curves@1.9.7)(@noble/hashes@1.8.0)
      '@dfinity/principal': 3.4.1

  '@inquirer/ansi@1.0.1': {}

  '@inquirer/confirm@5.1.19(@types/node@24.9.2)':
    dependencies:
      '@inquirer/core': 10.3.0(@types/node@24.9.2)
      '@inquirer/type': 3.0.9(@types/node@24.9.2)
    optionalDependencies:
      '@types/node': 24.9.2

  '@inquirer/core@10.3.0(@types/node@24.9.2)':
    dependencies:
      '@inquirer/ansi': 1.0.1
      '@inquirer/figures': 1.0.14
      '@inquirer/type': 3.0.9(@types/node@24.9.2)
      cli-width: 4.1.0
      mute-stream: 2.0.0
      signal-exit: 4.1.0
      wrap-ansi: 6.2.0
      yoctocolors-cjs: 2.1.3
    optionalDependencies:
      '@types/node': 24.9.2

  '@inquirer/figures@1.0.14': {}

  '@inquirer/type@3.0.9(@types/node@24.9.2)':
    optionalDependencies:
      '@types/node': 24.9.2

  '@isaacs/balanced-match@4.0.1': {}

  '@isaacs/brace-expansion@5.0.0':
    dependencies:
      '@isaacs/balanced-match': 4.0.1

  '@isaacs/cliui@8.0.2':
    dependencies:
      string-width: 5.1.2
      string-width-cjs: string-width@4.2.3
      strip-ansi: 7.1.2
      strip-ansi-cjs: strip-ansi@6.0.1
      wrap-ansi: 8.1.0
      wrap-ansi-cjs: wrap-ansi@7.0.0

  '@jridgewell/gen-mapping@0.3.13':
    dependencies:
      '@jridgewell/sourcemap-codec': 1.5.5
      '@jridgewell/trace-mapping': 0.3.31

  '@jridgewell/remapping@2.3.5':
    dependencies:
      '@jridgewell/gen-mapping': 0.3.13
      '@jridgewell/trace-mapping': 0.3.31

  '@jridgewell/resolve-uri@3.1.2': {}

  '@jridgewell/sourcemap-codec@1.5.5': {}

  '@jridgewell/trace-mapping@0.3.31':
    dependencies:
      '@jridgewell/resolve-uri': 3.1.2
      '@jridgewell/sourcemap-codec': 1.5.5

  '@modelcontextprotocol/sdk@1.20.2':
    dependencies:
      ajv: 6.12.6
      content-type: 1.0.5
      cors: 2.8.5
      cross-spawn: 7.0.6
      eventsource: 3.0.7
      eventsource-parser: 3.0.6
      express: 5.1.0
      express-rate-limit: 7.5.1(express@5.1.0)
      pkce-challenge: 5.0.0
      raw-body: 3.0.1
      zod: 3.25.76
      zod-to-json-schema: 3.24.6(zod@3.25.76)
    transitivePeerDependencies:
      - supports-color

  '@noble/curves@1.9.7':
    dependencies:
      '@noble/hashes': 1.8.0

  '@noble/hashes@1.8.0': {}

  '@nodelib/fs.scandir@2.1.5':
    dependencies:
      '@nodelib/fs.stat': 2.0.5
      run-parallel: 1.2.0

  '@nodelib/fs.stat@2.0.5': {}

  '@nodelib/fs.walk@1.2.8':
    dependencies:
      '@nodelib/fs.scandir': 2.1.5
      fastq: 1.19.1

  '@octokit/auth-token@6.0.0': {}

  '@octokit/core@7.0.6':
    dependencies:
      '@octokit/auth-token': 6.0.0
      '@octokit/graphql': 9.0.3
      '@octokit/request': 10.0.6
      '@octokit/request-error': 7.0.2
      '@octokit/types': 16.0.0
      before-after-hook: 4.0.0
      universal-user-agent: 7.0.3

  '@octokit/endpoint@11.0.2':
    dependencies:
      '@octokit/types': 16.0.0
      universal-user-agent: 7.0.3

  '@octokit/graphql@9.0.3':
    dependencies:
      '@octokit/request': 10.0.6
      '@octokit/types': 16.0.0
      universal-user-agent: 7.0.3

  '@octokit/openapi-types@26.0.0': {}

  '@octokit/openapi-types@27.0.0': {}

  '@octokit/plugin-paginate-rest@13.2.1(@octokit/core@7.0.6)':
    dependencies:
      '@octokit/core': 7.0.6
      '@octokit/types': 15.0.2

  '@octokit/plugin-retry@8.0.3(@octokit/core@7.0.6)':
    dependencies:
      '@octokit/core': 7.0.6
      '@octokit/request-error': 7.0.2
      '@octokit/types': 16.0.0
      bottleneck: 2.19.5

  '@octokit/plugin-throttling@11.0.3(@octokit/core@7.0.6)':
    dependencies:
      '@octokit/core': 7.0.6
      '@octokit/types': 16.0.0
      bottleneck: 2.19.5

  '@octokit/request-error@7.0.2':
    dependencies:
      '@octokit/types': 16.0.0

  '@octokit/request@10.0.6':
    dependencies:
      '@octokit/endpoint': 11.0.2
      '@octokit/request-error': 7.0.2
      '@octokit/types': 16.0.0
      fast-content-type-parse: 3.0.0
      universal-user-agent: 7.0.3

  '@octokit/types@15.0.2':
    dependencies:
      '@octokit/openapi-types': 26.0.0

  '@octokit/types@16.0.0':
    dependencies:
      '@octokit/openapi-types': 27.0.0

  '@pnpm/config.env-replace@1.1.0': {}

  '@pnpm/network.ca-file@1.0.2':
    dependencies:
      graceful-fs: 4.2.10

  '@pnpm/npm-conf@2.3.1':
    dependencies:
      '@pnpm/config.env-replace': 1.1.0
      '@pnpm/network.ca-file': 1.0.2
      config-chain: 1.1.13

  '@polka/url@1.0.0-next.29': {}

  '@radix-ui/number@1.1.1': {}

  '@radix-ui/primitive@1.1.3': {}

  '@radix-ui/react-accordion@1.2.12(@types/react-dom@19.2.2(@types/react@19.2.2))(@types/react@19.2.2)(react-dom@19.2.0(react@19.2.0))(react@19.2.0)':
    dependencies:
      '@radix-ui/primitive': 1.1.3
      '@radix-ui/react-collapsible': 1.1.12(@types/react-dom@19.2.2(@types/react@19.2.2))(@types/react@19.2.2)(react-dom@19.2.0(react@19.2.0))(react@19.2.0)
      '@radix-ui/react-collection': 1.1.7(@types/react-dom@19.2.2(@types/react@19.2.2))(@types/react@19.2.2)(react-dom@19.2.0(react@19.2.0))(react@19.2.0)
      '@radix-ui/react-compose-refs': 1.1.2(@types/react@19.2.2)(react@19.2.0)
      '@radix-ui/react-context': 1.1.2(@types/react@19.2.2)(react@19.2.0)
      '@radix-ui/react-direction': 1.1.1(@types/react@19.2.2)(react@19.2.0)
      '@radix-ui/react-id': 1.1.1(@types/react@19.2.2)(react@19.2.0)
      '@radix-ui/react-primitive': 2.1.3(@types/react-dom@19.2.2(@types/react@19.2.2))(@types/react@19.2.2)(react-dom@19.2.0(react@19.2.0))(react@19.2.0)
      '@radix-ui/react-use-controllable-state': 1.2.2(@types/react@19.2.2)(react@19.2.0)
      react: 19.2.0
      react-dom: 19.2.0(react@19.2.0)
    optionalDependencies:
      '@types/react': 19.2.2
      '@types/react-dom': 19.2.2(@types/react@19.2.2)

  '@radix-ui/react-alert-dialog@1.1.15(@types/react-dom@19.2.2(@types/react@19.2.2))(@types/react@19.2.2)(react-dom@19.2.0(react@19.2.0))(react@19.2.0)':
    dependencies:
      '@radix-ui/primitive': 1.1.3
      '@radix-ui/react-compose-refs': 1.1.2(@types/react@19.2.2)(react@19.2.0)
      '@radix-ui/react-context': 1.1.2(@types/react@19.2.2)(react@19.2.0)
      '@radix-ui/react-dialog': 1.1.15(@types/react-dom@19.2.2(@types/react@19.2.2))(@types/react@19.2.2)(react-dom@19.2.0(react@19.2.0))(react@19.2.0)
      '@radix-ui/react-primitive': 2.1.3(@types/react-dom@19.2.2(@types/react@19.2.2))(@types/react@19.2.2)(react-dom@19.2.0(react@19.2.0))(react@19.2.0)
      '@radix-ui/react-slot': 1.2.3(@types/react@19.2.2)(react@19.2.0)
      react: 19.2.0
      react-dom: 19.2.0(react@19.2.0)
    optionalDependencies:
      '@types/react': 19.2.2
      '@types/react-dom': 19.2.2(@types/react@19.2.2)

  '@radix-ui/react-arrow@1.1.7(@types/react-dom@19.2.2(@types/react@19.2.2))(@types/react@19.2.2)(react-dom@19.2.0(react@19.2.0))(react@19.2.0)':
    dependencies:
      '@radix-ui/react-primitive': 2.1.3(@types/react-dom@19.2.2(@types/react@19.2.2))(@types/react@19.2.2)(react-dom@19.2.0(react@19.2.0))(react@19.2.0)
      react: 19.2.0
      react-dom: 19.2.0(react@19.2.0)
    optionalDependencies:
      '@types/react': 19.2.2
      '@types/react-dom': 19.2.2(@types/react@19.2.2)

  '@radix-ui/react-checkbox@1.3.3(@types/react-dom@19.2.2(@types/react@19.2.2))(@types/react@19.2.2)(react-dom@19.2.0(react@19.2.0))(react@19.2.0)':
    dependencies:
      '@radix-ui/primitive': 1.1.3
      '@radix-ui/react-compose-refs': 1.1.2(@types/react@19.2.2)(react@19.2.0)
      '@radix-ui/react-context': 1.1.2(@types/react@19.2.2)(react@19.2.0)
      '@radix-ui/react-presence': 1.1.5(@types/react-dom@19.2.2(@types/react@19.2.2))(@types/react@19.2.2)(react-dom@19.2.0(react@19.2.0))(react@19.2.0)
      '@radix-ui/react-primitive': 2.1.3(@types/react-dom@19.2.2(@types/react@19.2.2))(@types/react@19.2.2)(react-dom@19.2.0(react@19.2.0))(react@19.2.0)
      '@radix-ui/react-use-controllable-state': 1.2.2(@types/react@19.2.2)(react@19.2.0)
      '@radix-ui/react-use-previous': 1.1.1(@types/react@19.2.2)(react@19.2.0)
      '@radix-ui/react-use-size': 1.1.1(@types/react@19.2.2)(react@19.2.0)
      react: 19.2.0
      react-dom: 19.2.0(react@19.2.0)
    optionalDependencies:
      '@types/react': 19.2.2
      '@types/react-dom': 19.2.2(@types/react@19.2.2)

  '@radix-ui/react-collapsible@1.1.12(@types/react-dom@19.2.2(@types/react@19.2.2))(@types/react@19.2.2)(react-dom@19.2.0(react@19.2.0))(react@19.2.0)':
    dependencies:
      '@radix-ui/primitive': 1.1.3
      '@radix-ui/react-compose-refs': 1.1.2(@types/react@19.2.2)(react@19.2.0)
      '@radix-ui/react-context': 1.1.2(@types/react@19.2.2)(react@19.2.0)
      '@radix-ui/react-id': 1.1.1(@types/react@19.2.2)(react@19.2.0)
      '@radix-ui/react-presence': 1.1.5(@types/react-dom@19.2.2(@types/react@19.2.2))(@types/react@19.2.2)(react-dom@19.2.0(react@19.2.0))(react@19.2.0)
      '@radix-ui/react-primitive': 2.1.3(@types/react-dom@19.2.2(@types/react@19.2.2))(@types/react@19.2.2)(react-dom@19.2.0(react@19.2.0))(react@19.2.0)
      '@radix-ui/react-use-controllable-state': 1.2.2(@types/react@19.2.2)(react@19.2.0)
      '@radix-ui/react-use-layout-effect': 1.1.1(@types/react@19.2.2)(react@19.2.0)
      react: 19.2.0
      react-dom: 19.2.0(react@19.2.0)
    optionalDependencies:
      '@types/react': 19.2.2
      '@types/react-dom': 19.2.2(@types/react@19.2.2)

  '@radix-ui/react-collection@1.1.7(@types/react-dom@19.2.2(@types/react@19.2.2))(@types/react@19.2.2)(react-dom@19.2.0(react@19.2.0))(react@19.2.0)':
    dependencies:
      '@radix-ui/react-compose-refs': 1.1.2(@types/react@19.2.2)(react@19.2.0)
      '@radix-ui/react-context': 1.1.2(@types/react@19.2.2)(react@19.2.0)
      '@radix-ui/react-primitive': 2.1.3(@types/react-dom@19.2.2(@types/react@19.2.2))(@types/react@19.2.2)(react-dom@19.2.0(react@19.2.0))(react@19.2.0)
      '@radix-ui/react-slot': 1.2.3(@types/react@19.2.2)(react@19.2.0)
      react: 19.2.0
      react-dom: 19.2.0(react@19.2.0)
    optionalDependencies:
      '@types/react': 19.2.2
      '@types/react-dom': 19.2.2(@types/react@19.2.2)

  '@radix-ui/react-compose-refs@1.1.2(@types/react@19.2.2)(react@19.2.0)':
    dependencies:
      react: 19.2.0
    optionalDependencies:
      '@types/react': 19.2.2

  '@radix-ui/react-context@1.1.2(@types/react@19.2.2)(react@19.2.0)':
    dependencies:
      react: 19.2.0
    optionalDependencies:
      '@types/react': 19.2.2

  '@radix-ui/react-dialog@1.1.15(@types/react-dom@19.2.2(@types/react@19.2.2))(@types/react@19.2.2)(react-dom@19.2.0(react@19.2.0))(react@19.2.0)':
    dependencies:
      '@radix-ui/primitive': 1.1.3
      '@radix-ui/react-compose-refs': 1.1.2(@types/react@19.2.2)(react@19.2.0)
      '@radix-ui/react-context': 1.1.2(@types/react@19.2.2)(react@19.2.0)
      '@radix-ui/react-dismissable-layer': 1.1.11(@types/react-dom@19.2.2(@types/react@19.2.2))(@types/react@19.2.2)(react-dom@19.2.0(react@19.2.0))(react@19.2.0)
      '@radix-ui/react-focus-guards': 1.1.3(@types/react@19.2.2)(react@19.2.0)
      '@radix-ui/react-focus-scope': 1.1.7(@types/react-dom@19.2.2(@types/react@19.2.2))(@types/react@19.2.2)(react-dom@19.2.0(react@19.2.0))(react@19.2.0)
      '@radix-ui/react-id': 1.1.1(@types/react@19.2.2)(react@19.2.0)
      '@radix-ui/react-portal': 1.1.9(@types/react-dom@19.2.2(@types/react@19.2.2))(@types/react@19.2.2)(react-dom@19.2.0(react@19.2.0))(react@19.2.0)
      '@radix-ui/react-presence': 1.1.5(@types/react-dom@19.2.2(@types/react@19.2.2))(@types/react@19.2.2)(react-dom@19.2.0(react@19.2.0))(react@19.2.0)
      '@radix-ui/react-primitive': 2.1.3(@types/react-dom@19.2.2(@types/react@19.2.2))(@types/react@19.2.2)(react-dom@19.2.0(react@19.2.0))(react@19.2.0)
      '@radix-ui/react-slot': 1.2.3(@types/react@19.2.2)(react@19.2.0)
      '@radix-ui/react-use-controllable-state': 1.2.2(@types/react@19.2.2)(react@19.2.0)
      aria-hidden: 1.2.6
      react: 19.2.0
      react-dom: 19.2.0(react@19.2.0)
      react-remove-scroll: 2.7.1(@types/react@19.2.2)(react@19.2.0)
    optionalDependencies:
      '@types/react': 19.2.2
      '@types/react-dom': 19.2.2(@types/react@19.2.2)

  '@radix-ui/react-direction@1.1.1(@types/react@19.2.2)(react@19.2.0)':
    dependencies:
      react: 19.2.0
    optionalDependencies:
      '@types/react': 19.2.2

  '@radix-ui/react-dismissable-layer@1.1.11(@types/react-dom@19.2.2(@types/react@19.2.2))(@types/react@19.2.2)(react-dom@19.2.0(react@19.2.0))(react@19.2.0)':
    dependencies:
      '@radix-ui/primitive': 1.1.3
      '@radix-ui/react-compose-refs': 1.1.2(@types/react@19.2.2)(react@19.2.0)
      '@radix-ui/react-primitive': 2.1.3(@types/react-dom@19.2.2(@types/react@19.2.2))(@types/react@19.2.2)(react-dom@19.2.0(react@19.2.0))(react@19.2.0)
      '@radix-ui/react-use-callback-ref': 1.1.1(@types/react@19.2.2)(react@19.2.0)
      '@radix-ui/react-use-escape-keydown': 1.1.1(@types/react@19.2.2)(react@19.2.0)
      react: 19.2.0
      react-dom: 19.2.0(react@19.2.0)
    optionalDependencies:
      '@types/react': 19.2.2
      '@types/react-dom': 19.2.2(@types/react@19.2.2)

  '@radix-ui/react-dropdown-menu@2.1.16(@types/react-dom@19.2.2(@types/react@19.2.2))(@types/react@19.2.2)(react-dom@19.2.0(react@19.2.0))(react@19.2.0)':
    dependencies:
      '@radix-ui/primitive': 1.1.3
      '@radix-ui/react-compose-refs': 1.1.2(@types/react@19.2.2)(react@19.2.0)
      '@radix-ui/react-context': 1.1.2(@types/react@19.2.2)(react@19.2.0)
      '@radix-ui/react-id': 1.1.1(@types/react@19.2.2)(react@19.2.0)
      '@radix-ui/react-menu': 2.1.16(@types/react-dom@19.2.2(@types/react@19.2.2))(@types/react@19.2.2)(react-dom@19.2.0(react@19.2.0))(react@19.2.0)
      '@radix-ui/react-primitive': 2.1.3(@types/react-dom@19.2.2(@types/react@19.2.2))(@types/react@19.2.2)(react-dom@19.2.0(react@19.2.0))(react@19.2.0)
      '@radix-ui/react-use-controllable-state': 1.2.2(@types/react@19.2.2)(react@19.2.0)
      react: 19.2.0
      react-dom: 19.2.0(react@19.2.0)
    optionalDependencies:
      '@types/react': 19.2.2
      '@types/react-dom': 19.2.2(@types/react@19.2.2)

  '@radix-ui/react-focus-guards@1.1.3(@types/react@19.2.2)(react@19.2.0)':
    dependencies:
      react: 19.2.0
    optionalDependencies:
      '@types/react': 19.2.2

  '@radix-ui/react-focus-scope@1.1.7(@types/react-dom@19.2.2(@types/react@19.2.2))(@types/react@19.2.2)(react-dom@19.2.0(react@19.2.0))(react@19.2.0)':
    dependencies:
      '@radix-ui/react-compose-refs': 1.1.2(@types/react@19.2.2)(react@19.2.0)
      '@radix-ui/react-primitive': 2.1.3(@types/react-dom@19.2.2(@types/react@19.2.2))(@types/react@19.2.2)(react-dom@19.2.0(react@19.2.0))(react@19.2.0)
      '@radix-ui/react-use-callback-ref': 1.1.1(@types/react@19.2.2)(react@19.2.0)
      react: 19.2.0
      react-dom: 19.2.0(react@19.2.0)
    optionalDependencies:
      '@types/react': 19.2.2
      '@types/react-dom': 19.2.2(@types/react@19.2.2)

  '@radix-ui/react-id@1.1.1(@types/react@19.2.2)(react@19.2.0)':
    dependencies:
      '@radix-ui/react-use-layout-effect': 1.1.1(@types/react@19.2.2)(react@19.2.0)
      react: 19.2.0
    optionalDependencies:
      '@types/react': 19.2.2

  '@radix-ui/react-label@2.1.7(@types/react-dom@19.2.2(@types/react@19.2.2))(@types/react@19.2.2)(react-dom@19.2.0(react@19.2.0))(react@19.2.0)':
    dependencies:
      '@radix-ui/react-primitive': 2.1.3(@types/react-dom@19.2.2(@types/react@19.2.2))(@types/react@19.2.2)(react-dom@19.2.0(react@19.2.0))(react@19.2.0)
      react: 19.2.0
      react-dom: 19.2.0(react@19.2.0)
    optionalDependencies:
      '@types/react': 19.2.2
      '@types/react-dom': 19.2.2(@types/react@19.2.2)

  '@radix-ui/react-menu@2.1.16(@types/react-dom@19.2.2(@types/react@19.2.2))(@types/react@19.2.2)(react-dom@19.2.0(react@19.2.0))(react@19.2.0)':
    dependencies:
      '@radix-ui/primitive': 1.1.3
      '@radix-ui/react-collection': 1.1.7(@types/react-dom@19.2.2(@types/react@19.2.2))(@types/react@19.2.2)(react-dom@19.2.0(react@19.2.0))(react@19.2.0)
      '@radix-ui/react-compose-refs': 1.1.2(@types/react@19.2.2)(react@19.2.0)
      '@radix-ui/react-context': 1.1.2(@types/react@19.2.2)(react@19.2.0)
      '@radix-ui/react-direction': 1.1.1(@types/react@19.2.2)(react@19.2.0)
      '@radix-ui/react-dismissable-layer': 1.1.11(@types/react-dom@19.2.2(@types/react@19.2.2))(@types/react@19.2.2)(react-dom@19.2.0(react@19.2.0))(react@19.2.0)
      '@radix-ui/react-focus-guards': 1.1.3(@types/react@19.2.2)(react@19.2.0)
      '@radix-ui/react-focus-scope': 1.1.7(@types/react-dom@19.2.2(@types/react@19.2.2))(@types/react@19.2.2)(react-dom@19.2.0(react@19.2.0))(react@19.2.0)
      '@radix-ui/react-id': 1.1.1(@types/react@19.2.2)(react@19.2.0)
      '@radix-ui/react-popper': 1.2.8(@types/react-dom@19.2.2(@types/react@19.2.2))(@types/react@19.2.2)(react-dom@19.2.0(react@19.2.0))(react@19.2.0)
      '@radix-ui/react-portal': 1.1.9(@types/react-dom@19.2.2(@types/react@19.2.2))(@types/react@19.2.2)(react-dom@19.2.0(react@19.2.0))(react@19.2.0)
      '@radix-ui/react-presence': 1.1.5(@types/react-dom@19.2.2(@types/react@19.2.2))(@types/react@19.2.2)(react-dom@19.2.0(react@19.2.0))(react@19.2.0)
      '@radix-ui/react-primitive': 2.1.3(@types/react-dom@19.2.2(@types/react@19.2.2))(@types/react@19.2.2)(react-dom@19.2.0(react@19.2.0))(react@19.2.0)
      '@radix-ui/react-roving-focus': 1.1.11(@types/react-dom@19.2.2(@types/react@19.2.2))(@types/react@19.2.2)(react-dom@19.2.0(react@19.2.0))(react@19.2.0)
      '@radix-ui/react-slot': 1.2.3(@types/react@19.2.2)(react@19.2.0)
      '@radix-ui/react-use-callback-ref': 1.1.1(@types/react@19.2.2)(react@19.2.0)
      aria-hidden: 1.2.6
      react: 19.2.0
      react-dom: 19.2.0(react@19.2.0)
      react-remove-scroll: 2.7.1(@types/react@19.2.2)(react@19.2.0)
    optionalDependencies:
      '@types/react': 19.2.2
      '@types/react-dom': 19.2.2(@types/react@19.2.2)

  '@radix-ui/react-navigation-menu@1.2.14(@types/react-dom@19.2.2(@types/react@19.2.2))(@types/react@19.2.2)(react-dom@19.2.0(react@19.2.0))(react@19.2.0)':
    dependencies:
      '@radix-ui/primitive': 1.1.3
      '@radix-ui/react-collection': 1.1.7(@types/react-dom@19.2.2(@types/react@19.2.2))(@types/react@19.2.2)(react-dom@19.2.0(react@19.2.0))(react@19.2.0)
      '@radix-ui/react-compose-refs': 1.1.2(@types/react@19.2.2)(react@19.2.0)
      '@radix-ui/react-context': 1.1.2(@types/react@19.2.2)(react@19.2.0)
      '@radix-ui/react-direction': 1.1.1(@types/react@19.2.2)(react@19.2.0)
      '@radix-ui/react-dismissable-layer': 1.1.11(@types/react-dom@19.2.2(@types/react@19.2.2))(@types/react@19.2.2)(react-dom@19.2.0(react@19.2.0))(react@19.2.0)
      '@radix-ui/react-id': 1.1.1(@types/react@19.2.2)(react@19.2.0)
      '@radix-ui/react-presence': 1.1.5(@types/react-dom@19.2.2(@types/react@19.2.2))(@types/react@19.2.2)(react-dom@19.2.0(react@19.2.0))(react@19.2.0)
      '@radix-ui/react-primitive': 2.1.3(@types/react-dom@19.2.2(@types/react@19.2.2))(@types/react@19.2.2)(react-dom@19.2.0(react@19.2.0))(react@19.2.0)
      '@radix-ui/react-use-callback-ref': 1.1.1(@types/react@19.2.2)(react@19.2.0)
      '@radix-ui/react-use-controllable-state': 1.2.2(@types/react@19.2.2)(react@19.2.0)
      '@radix-ui/react-use-layout-effect': 1.1.1(@types/react@19.2.2)(react@19.2.0)
      '@radix-ui/react-use-previous': 1.1.1(@types/react@19.2.2)(react@19.2.0)
      '@radix-ui/react-visually-hidden': 1.2.3(@types/react-dom@19.2.2(@types/react@19.2.2))(@types/react@19.2.2)(react-dom@19.2.0(react@19.2.0))(react@19.2.0)
      react: 19.2.0
      react-dom: 19.2.0(react@19.2.0)
    optionalDependencies:
      '@types/react': 19.2.2
      '@types/react-dom': 19.2.2(@types/react@19.2.2)

  '@radix-ui/react-popover@1.1.15(@types/react-dom@19.2.2(@types/react@19.2.2))(@types/react@19.2.2)(react-dom@19.2.0(react@19.2.0))(react@19.2.0)':
    dependencies:
      '@radix-ui/primitive': 1.1.3
      '@radix-ui/react-compose-refs': 1.1.2(@types/react@19.2.2)(react@19.2.0)
      '@radix-ui/react-context': 1.1.2(@types/react@19.2.2)(react@19.2.0)
      '@radix-ui/react-dismissable-layer': 1.1.11(@types/react-dom@19.2.2(@types/react@19.2.2))(@types/react@19.2.2)(react-dom@19.2.0(react@19.2.0))(react@19.2.0)
      '@radix-ui/react-focus-guards': 1.1.3(@types/react@19.2.2)(react@19.2.0)
      '@radix-ui/react-focus-scope': 1.1.7(@types/react-dom@19.2.2(@types/react@19.2.2))(@types/react@19.2.2)(react-dom@19.2.0(react@19.2.0))(react@19.2.0)
      '@radix-ui/react-id': 1.1.1(@types/react@19.2.2)(react@19.2.0)
      '@radix-ui/react-popper': 1.2.8(@types/react-dom@19.2.2(@types/react@19.2.2))(@types/react@19.2.2)(react-dom@19.2.0(react@19.2.0))(react@19.2.0)
      '@radix-ui/react-portal': 1.1.9(@types/react-dom@19.2.2(@types/react@19.2.2))(@types/react@19.2.2)(react-dom@19.2.0(react@19.2.0))(react@19.2.0)
      '@radix-ui/react-presence': 1.1.5(@types/react-dom@19.2.2(@types/react@19.2.2))(@types/react@19.2.2)(react-dom@19.2.0(react@19.2.0))(react@19.2.0)
      '@radix-ui/react-primitive': 2.1.3(@types/react-dom@19.2.2(@types/react@19.2.2))(@types/react@19.2.2)(react-dom@19.2.0(react@19.2.0))(react@19.2.0)
      '@radix-ui/react-slot': 1.2.3(@types/react@19.2.2)(react@19.2.0)
      '@radix-ui/react-use-controllable-state': 1.2.2(@types/react@19.2.2)(react@19.2.0)
      aria-hidden: 1.2.6
      react: 19.2.0
      react-dom: 19.2.0(react@19.2.0)
      react-remove-scroll: 2.7.1(@types/react@19.2.2)(react@19.2.0)
    optionalDependencies:
      '@types/react': 19.2.2
      '@types/react-dom': 19.2.2(@types/react@19.2.2)

  '@radix-ui/react-popper@1.2.8(@types/react-dom@19.2.2(@types/react@19.2.2))(@types/react@19.2.2)(react-dom@19.2.0(react@19.2.0))(react@19.2.0)':
    dependencies:
      '@floating-ui/react-dom': 2.1.6(react-dom@19.2.0(react@19.2.0))(react@19.2.0)
      '@radix-ui/react-arrow': 1.1.7(@types/react-dom@19.2.2(@types/react@19.2.2))(@types/react@19.2.2)(react-dom@19.2.0(react@19.2.0))(react@19.2.0)
      '@radix-ui/react-compose-refs': 1.1.2(@types/react@19.2.2)(react@19.2.0)
      '@radix-ui/react-context': 1.1.2(@types/react@19.2.2)(react@19.2.0)
      '@radix-ui/react-primitive': 2.1.3(@types/react-dom@19.2.2(@types/react@19.2.2))(@types/react@19.2.2)(react-dom@19.2.0(react@19.2.0))(react@19.2.0)
      '@radix-ui/react-use-callback-ref': 1.1.1(@types/react@19.2.2)(react@19.2.0)
      '@radix-ui/react-use-layout-effect': 1.1.1(@types/react@19.2.2)(react@19.2.0)
      '@radix-ui/react-use-rect': 1.1.1(@types/react@19.2.2)(react@19.2.0)
      '@radix-ui/react-use-size': 1.1.1(@types/react@19.2.2)(react@19.2.0)
      '@radix-ui/rect': 1.1.1
      react: 19.2.0
      react-dom: 19.2.0(react@19.2.0)
    optionalDependencies:
      '@types/react': 19.2.2
      '@types/react-dom': 19.2.2(@types/react@19.2.2)

  '@radix-ui/react-portal@1.1.9(@types/react-dom@19.2.2(@types/react@19.2.2))(@types/react@19.2.2)(react-dom@19.2.0(react@19.2.0))(react@19.2.0)':
    dependencies:
      '@radix-ui/react-primitive': 2.1.3(@types/react-dom@19.2.2(@types/react@19.2.2))(@types/react@19.2.2)(react-dom@19.2.0(react@19.2.0))(react@19.2.0)
      '@radix-ui/react-use-layout-effect': 1.1.1(@types/react@19.2.2)(react@19.2.0)
      react: 19.2.0
      react-dom: 19.2.0(react@19.2.0)
    optionalDependencies:
      '@types/react': 19.2.2
      '@types/react-dom': 19.2.2(@types/react@19.2.2)

  '@radix-ui/react-presence@1.1.5(@types/react-dom@19.2.2(@types/react@19.2.2))(@types/react@19.2.2)(react-dom@19.2.0(react@19.2.0))(react@19.2.0)':
    dependencies:
      '@radix-ui/react-compose-refs': 1.1.2(@types/react@19.2.2)(react@19.2.0)
      '@radix-ui/react-use-layout-effect': 1.1.1(@types/react@19.2.2)(react@19.2.0)
      react: 19.2.0
      react-dom: 19.2.0(react@19.2.0)
    optionalDependencies:
      '@types/react': 19.2.2
      '@types/react-dom': 19.2.2(@types/react@19.2.2)

  '@radix-ui/react-primitive@2.1.3(@types/react-dom@19.2.2(@types/react@19.2.2))(@types/react@19.2.2)(react-dom@19.2.0(react@19.2.0))(react@19.2.0)':
    dependencies:
      '@radix-ui/react-slot': 1.2.3(@types/react@19.2.2)(react@19.2.0)
      react: 19.2.0
      react-dom: 19.2.0(react@19.2.0)
    optionalDependencies:
      '@types/react': 19.2.2
      '@types/react-dom': 19.2.2(@types/react@19.2.2)

  '@radix-ui/react-radio-group@1.3.8(@types/react-dom@19.2.2(@types/react@19.2.2))(@types/react@19.2.2)(react-dom@19.2.0(react@19.2.0))(react@19.2.0)':
    dependencies:
      '@radix-ui/primitive': 1.1.3
      '@radix-ui/react-compose-refs': 1.1.2(@types/react@19.2.2)(react@19.2.0)
      '@radix-ui/react-context': 1.1.2(@types/react@19.2.2)(react@19.2.0)
      '@radix-ui/react-direction': 1.1.1(@types/react@19.2.2)(react@19.2.0)
      '@radix-ui/react-presence': 1.1.5(@types/react-dom@19.2.2(@types/react@19.2.2))(@types/react@19.2.2)(react-dom@19.2.0(react@19.2.0))(react@19.2.0)
      '@radix-ui/react-primitive': 2.1.3(@types/react-dom@19.2.2(@types/react@19.2.2))(@types/react@19.2.2)(react-dom@19.2.0(react@19.2.0))(react@19.2.0)
      '@radix-ui/react-roving-focus': 1.1.11(@types/react-dom@19.2.2(@types/react@19.2.2))(@types/react@19.2.2)(react-dom@19.2.0(react@19.2.0))(react@19.2.0)
      '@radix-ui/react-use-controllable-state': 1.2.2(@types/react@19.2.2)(react@19.2.0)
      '@radix-ui/react-use-previous': 1.1.1(@types/react@19.2.2)(react@19.2.0)
      '@radix-ui/react-use-size': 1.1.1(@types/react@19.2.2)(react@19.2.0)
      react: 19.2.0
      react-dom: 19.2.0(react@19.2.0)
    optionalDependencies:
      '@types/react': 19.2.2
      '@types/react-dom': 19.2.2(@types/react@19.2.2)

  '@radix-ui/react-roving-focus@1.1.11(@types/react-dom@19.2.2(@types/react@19.2.2))(@types/react@19.2.2)(react-dom@19.2.0(react@19.2.0))(react@19.2.0)':
    dependencies:
      '@radix-ui/primitive': 1.1.3
      '@radix-ui/react-collection': 1.1.7(@types/react-dom@19.2.2(@types/react@19.2.2))(@types/react@19.2.2)(react-dom@19.2.0(react@19.2.0))(react@19.2.0)
      '@radix-ui/react-compose-refs': 1.1.2(@types/react@19.2.2)(react@19.2.0)
      '@radix-ui/react-context': 1.1.2(@types/react@19.2.2)(react@19.2.0)
      '@radix-ui/react-direction': 1.1.1(@types/react@19.2.2)(react@19.2.0)
      '@radix-ui/react-id': 1.1.1(@types/react@19.2.2)(react@19.2.0)
      '@radix-ui/react-primitive': 2.1.3(@types/react-dom@19.2.2(@types/react@19.2.2))(@types/react@19.2.2)(react-dom@19.2.0(react@19.2.0))(react@19.2.0)
      '@radix-ui/react-use-callback-ref': 1.1.1(@types/react@19.2.2)(react@19.2.0)
      '@radix-ui/react-use-controllable-state': 1.2.2(@types/react@19.2.2)(react@19.2.0)
      react: 19.2.0
      react-dom: 19.2.0(react@19.2.0)
    optionalDependencies:
      '@types/react': 19.2.2
      '@types/react-dom': 19.2.2(@types/react@19.2.2)

  '@radix-ui/react-select@2.2.6(@types/react-dom@19.2.2(@types/react@19.2.2))(@types/react@19.2.2)(react-dom@19.2.0(react@19.2.0))(react@19.2.0)':
    dependencies:
      '@radix-ui/number': 1.1.1
      '@radix-ui/primitive': 1.1.3
      '@radix-ui/react-collection': 1.1.7(@types/react-dom@19.2.2(@types/react@19.2.2))(@types/react@19.2.2)(react-dom@19.2.0(react@19.2.0))(react@19.2.0)
      '@radix-ui/react-compose-refs': 1.1.2(@types/react@19.2.2)(react@19.2.0)
      '@radix-ui/react-context': 1.1.2(@types/react@19.2.2)(react@19.2.0)
      '@radix-ui/react-direction': 1.1.1(@types/react@19.2.2)(react@19.2.0)
      '@radix-ui/react-dismissable-layer': 1.1.11(@types/react-dom@19.2.2(@types/react@19.2.2))(@types/react@19.2.2)(react-dom@19.2.0(react@19.2.0))(react@19.2.0)
      '@radix-ui/react-focus-guards': 1.1.3(@types/react@19.2.2)(react@19.2.0)
      '@radix-ui/react-focus-scope': 1.1.7(@types/react-dom@19.2.2(@types/react@19.2.2))(@types/react@19.2.2)(react-dom@19.2.0(react@19.2.0))(react@19.2.0)
      '@radix-ui/react-id': 1.1.1(@types/react@19.2.2)(react@19.2.0)
      '@radix-ui/react-popper': 1.2.8(@types/react-dom@19.2.2(@types/react@19.2.2))(@types/react@19.2.2)(react-dom@19.2.0(react@19.2.0))(react@19.2.0)
      '@radix-ui/react-portal': 1.1.9(@types/react-dom@19.2.2(@types/react@19.2.2))(@types/react@19.2.2)(react-dom@19.2.0(react@19.2.0))(react@19.2.0)
      '@radix-ui/react-primitive': 2.1.3(@types/react-dom@19.2.2(@types/react@19.2.2))(@types/react@19.2.2)(react-dom@19.2.0(react@19.2.0))(react@19.2.0)
      '@radix-ui/react-slot': 1.2.3(@types/react@19.2.2)(react@19.2.0)
      '@radix-ui/react-use-callback-ref': 1.1.1(@types/react@19.2.2)(react@19.2.0)
      '@radix-ui/react-use-controllable-state': 1.2.2(@types/react@19.2.2)(react@19.2.0)
      '@radix-ui/react-use-layout-effect': 1.1.1(@types/react@19.2.2)(react@19.2.0)
      '@radix-ui/react-use-previous': 1.1.1(@types/react@19.2.2)(react@19.2.0)
      '@radix-ui/react-visually-hidden': 1.2.3(@types/react-dom@19.2.2(@types/react@19.2.2))(@types/react@19.2.2)(react-dom@19.2.0(react@19.2.0))(react@19.2.0)
      aria-hidden: 1.2.6
      react: 19.2.0
      react-dom: 19.2.0(react@19.2.0)
      react-remove-scroll: 2.7.1(@types/react@19.2.2)(react@19.2.0)
    optionalDependencies:
      '@types/react': 19.2.2
      '@types/react-dom': 19.2.2(@types/react@19.2.2)

  '@radix-ui/react-separator@1.1.7(@types/react-dom@19.2.2(@types/react@19.2.2))(@types/react@19.2.2)(react-dom@19.2.0(react@19.2.0))(react@19.2.0)':
    dependencies:
      '@radix-ui/react-primitive': 2.1.3(@types/react-dom@19.2.2(@types/react@19.2.2))(@types/react@19.2.2)(react-dom@19.2.0(react@19.2.0))(react@19.2.0)
      react: 19.2.0
      react-dom: 19.2.0(react@19.2.0)
    optionalDependencies:
      '@types/react': 19.2.2
      '@types/react-dom': 19.2.2(@types/react@19.2.2)

  '@radix-ui/react-slot@1.2.3(@types/react@19.2.2)(react@19.2.0)':
    dependencies:
      '@radix-ui/react-compose-refs': 1.1.2(@types/react@19.2.2)(react@19.2.0)
      react: 19.2.0
    optionalDependencies:
      '@types/react': 19.2.2

  '@radix-ui/react-tabs@1.1.13(@types/react-dom@19.2.2(@types/react@19.2.2))(@types/react@19.2.2)(react-dom@19.2.0(react@19.2.0))(react@19.2.0)':
    dependencies:
      '@radix-ui/primitive': 1.1.3
      '@radix-ui/react-context': 1.1.2(@types/react@19.2.2)(react@19.2.0)
      '@radix-ui/react-direction': 1.1.1(@types/react@19.2.2)(react@19.2.0)
      '@radix-ui/react-id': 1.1.1(@types/react@19.2.2)(react@19.2.0)
      '@radix-ui/react-presence': 1.1.5(@types/react-dom@19.2.2(@types/react@19.2.2))(@types/react@19.2.2)(react-dom@19.2.0(react@19.2.0))(react@19.2.0)
      '@radix-ui/react-primitive': 2.1.3(@types/react-dom@19.2.2(@types/react@19.2.2))(@types/react@19.2.2)(react-dom@19.2.0(react@19.2.0))(react@19.2.0)
      '@radix-ui/react-roving-focus': 1.1.11(@types/react-dom@19.2.2(@types/react@19.2.2))(@types/react@19.2.2)(react-dom@19.2.0(react@19.2.0))(react@19.2.0)
      '@radix-ui/react-use-controllable-state': 1.2.2(@types/react@19.2.2)(react@19.2.0)
      react: 19.2.0
      react-dom: 19.2.0(react@19.2.0)
    optionalDependencies:
      '@types/react': 19.2.2
      '@types/react-dom': 19.2.2(@types/react@19.2.2)

  '@radix-ui/react-tooltip@1.2.8(@types/react-dom@19.2.2(@types/react@19.2.2))(@types/react@19.2.2)(react-dom@19.2.0(react@19.2.0))(react@19.2.0)':
    dependencies:
      '@radix-ui/primitive': 1.1.3
      '@radix-ui/react-compose-refs': 1.1.2(@types/react@19.2.2)(react@19.2.0)
      '@radix-ui/react-context': 1.1.2(@types/react@19.2.2)(react@19.2.0)
      '@radix-ui/react-dismissable-layer': 1.1.11(@types/react-dom@19.2.2(@types/react@19.2.2))(@types/react@19.2.2)(react-dom@19.2.0(react@19.2.0))(react@19.2.0)
      '@radix-ui/react-id': 1.1.1(@types/react@19.2.2)(react@19.2.0)
      '@radix-ui/react-popper': 1.2.8(@types/react-dom@19.2.2(@types/react@19.2.2))(@types/react@19.2.2)(react-dom@19.2.0(react@19.2.0))(react@19.2.0)
      '@radix-ui/react-portal': 1.1.9(@types/react-dom@19.2.2(@types/react@19.2.2))(@types/react@19.2.2)(react-dom@19.2.0(react@19.2.0))(react@19.2.0)
      '@radix-ui/react-presence': 1.1.5(@types/react-dom@19.2.2(@types/react@19.2.2))(@types/react@19.2.2)(react-dom@19.2.0(react@19.2.0))(react@19.2.0)
      '@radix-ui/react-primitive': 2.1.3(@types/react-dom@19.2.2(@types/react@19.2.2))(@types/react@19.2.2)(react-dom@19.2.0(react@19.2.0))(react@19.2.0)
      '@radix-ui/react-slot': 1.2.3(@types/react@19.2.2)(react@19.2.0)
      '@radix-ui/react-use-controllable-state': 1.2.2(@types/react@19.2.2)(react@19.2.0)
      '@radix-ui/react-visually-hidden': 1.2.3(@types/react-dom@19.2.2(@types/react@19.2.2))(@types/react@19.2.2)(react-dom@19.2.0(react@19.2.0))(react@19.2.0)
      react: 19.2.0
      react-dom: 19.2.0(react@19.2.0)
    optionalDependencies:
      '@types/react': 19.2.2
      '@types/react-dom': 19.2.2(@types/react@19.2.2)

  '@radix-ui/react-use-callback-ref@1.1.1(@types/react@19.2.2)(react@19.2.0)':
    dependencies:
      react: 19.2.0
    optionalDependencies:
      '@types/react': 19.2.2

  '@radix-ui/react-use-controllable-state@1.2.2(@types/react@19.2.2)(react@19.2.0)':
    dependencies:
      '@radix-ui/react-use-effect-event': 0.0.2(@types/react@19.2.2)(react@19.2.0)
      '@radix-ui/react-use-layout-effect': 1.1.1(@types/react@19.2.2)(react@19.2.0)
      react: 19.2.0
    optionalDependencies:
      '@types/react': 19.2.2

  '@radix-ui/react-use-effect-event@0.0.2(@types/react@19.2.2)(react@19.2.0)':
    dependencies:
      '@radix-ui/react-use-layout-effect': 1.1.1(@types/react@19.2.2)(react@19.2.0)
      react: 19.2.0
    optionalDependencies:
      '@types/react': 19.2.2

  '@radix-ui/react-use-escape-keydown@1.1.1(@types/react@19.2.2)(react@19.2.0)':
    dependencies:
      '@radix-ui/react-use-callback-ref': 1.1.1(@types/react@19.2.2)(react@19.2.0)
      react: 19.2.0
    optionalDependencies:
      '@types/react': 19.2.2

  '@radix-ui/react-use-layout-effect@1.1.1(@types/react@19.2.2)(react@19.2.0)':
    dependencies:
      react: 19.2.0
    optionalDependencies:
      '@types/react': 19.2.2

  '@radix-ui/react-use-previous@1.1.1(@types/react@19.2.2)(react@19.2.0)':
    dependencies:
      react: 19.2.0
    optionalDependencies:
      '@types/react': 19.2.2

  '@radix-ui/react-use-rect@1.1.1(@types/react@19.2.2)(react@19.2.0)':
    dependencies:
      '@radix-ui/rect': 1.1.1
      react: 19.2.0
    optionalDependencies:
      '@types/react': 19.2.2

  '@radix-ui/react-use-size@1.1.1(@types/react@19.2.2)(react@19.2.0)':
    dependencies:
      '@radix-ui/react-use-layout-effect': 1.1.1(@types/react@19.2.2)(react@19.2.0)
      react: 19.2.0
    optionalDependencies:
      '@types/react': 19.2.2

  '@radix-ui/react-visually-hidden@1.2.3(@types/react-dom@19.2.2(@types/react@19.2.2))(@types/react@19.2.2)(react-dom@19.2.0(react@19.2.0))(react@19.2.0)':
    dependencies:
      '@radix-ui/react-primitive': 2.1.3(@types/react-dom@19.2.2(@types/react@19.2.2))(@types/react@19.2.2)(react-dom@19.2.0(react@19.2.0))(react@19.2.0)
      react: 19.2.0
      react-dom: 19.2.0(react@19.2.0)
    optionalDependencies:
      '@types/react': 19.2.2
      '@types/react-dom': 19.2.2(@types/react@19.2.2)

  '@radix-ui/rect@1.1.1': {}

  '@rolldown/pluginutils@1.0.0-beta.27': {}

  '@rollup/plugin-node-resolve@16.0.3(rollup@4.52.5)':
    dependencies:
      '@rollup/pluginutils': 5.3.0(rollup@4.52.5)
      '@types/resolve': 1.20.2
      deepmerge: 4.3.1
      is-module: 1.0.0
      resolve: 1.22.11
    optionalDependencies:
      rollup: 4.52.5

  '@rollup/pluginutils@5.3.0(rollup@4.52.5)':
    dependencies:
      '@types/estree': 1.0.8
      estree-walker: 2.0.2
      picomatch: 4.0.3
    optionalDependencies:
      rollup: 4.52.5

  '@rollup/rollup-android-arm-eabi@4.52.5':
    optional: true

  '@rollup/rollup-android-arm64@4.52.5':
    optional: true

  '@rollup/rollup-darwin-arm64@4.52.5':
    optional: true

  '@rollup/rollup-darwin-x64@4.52.5':
    optional: true

  '@rollup/rollup-freebsd-arm64@4.52.5':
    optional: true

  '@rollup/rollup-freebsd-x64@4.52.5':
    optional: true

  '@rollup/rollup-linux-arm-gnueabihf@4.52.5':
    optional: true

  '@rollup/rollup-linux-arm-musleabihf@4.52.5':
    optional: true

  '@rollup/rollup-linux-arm64-gnu@4.52.5':
    optional: true

  '@rollup/rollup-linux-arm64-musl@4.52.5':
    optional: true

  '@rollup/rollup-linux-loong64-gnu@4.52.5':
    optional: true

  '@rollup/rollup-linux-ppc64-gnu@4.52.5':
    optional: true

  '@rollup/rollup-linux-riscv64-gnu@4.52.5':
    optional: true

  '@rollup/rollup-linux-riscv64-musl@4.52.5':
    optional: true

  '@rollup/rollup-linux-s390x-gnu@4.52.5':
    optional: true

  '@rollup/rollup-linux-x64-gnu@4.52.5':
    optional: true

  '@rollup/rollup-linux-x64-musl@4.52.5':
    optional: true

  '@rollup/rollup-openharmony-arm64@4.52.5':
    optional: true

  '@rollup/rollup-win32-arm64-msvc@4.52.5':
    optional: true

  '@rollup/rollup-win32-ia32-msvc@4.52.5':
    optional: true

  '@rollup/rollup-win32-x64-gnu@4.52.5':
    optional: true

  '@rollup/rollup-win32-x64-msvc@4.52.5':
    optional: true

  '@sapphire/async-queue@1.5.5': {}

  '@sapphire/shapeshift@4.0.0':
    dependencies:
      fast-deep-equal: 3.1.3
      lodash: 4.17.21

  '@sapphire/snowflake@3.5.3': {}

  '@scure/base@1.2.6': {}

  '@scure/bip32@1.7.0':
    dependencies:
      '@noble/curves': 1.9.7
      '@noble/hashes': 1.8.0
      '@scure/base': 1.2.6

  '@scure/bip39@1.6.0':
    dependencies:
      '@noble/hashes': 1.8.0
      '@scure/base': 1.2.6

  '@sec-ant/readable-stream@0.4.1': {}

  '@semantic-release/commit-analyzer@13.0.1(semantic-release@24.2.9(typescript@5.9.3))':
    dependencies:
      conventional-changelog-angular: 8.1.0
      conventional-changelog-writer: 8.2.0
      conventional-commits-filter: 5.0.0
      conventional-commits-parser: 6.2.1
      debug: 4.4.3
      import-from-esm: 2.0.0
      lodash-es: 4.17.21
      micromatch: 4.0.8
      semantic-release: 24.2.9(typescript@5.9.3)
    transitivePeerDependencies:
      - supports-color

  '@semantic-release/error@4.0.0': {}

  '@semantic-release/github@11.0.6(semantic-release@24.2.9(typescript@5.9.3))':
    dependencies:
      '@octokit/core': 7.0.6
      '@octokit/plugin-paginate-rest': 13.2.1(@octokit/core@7.0.6)
      '@octokit/plugin-retry': 8.0.3(@octokit/core@7.0.6)
      '@octokit/plugin-throttling': 11.0.3(@octokit/core@7.0.6)
      '@semantic-release/error': 4.0.0
      aggregate-error: 5.0.0
      debug: 4.4.3
      dir-glob: 3.0.1
      http-proxy-agent: 7.0.2
      https-proxy-agent: 7.0.6
      issue-parser: 7.0.1
      lodash-es: 4.17.21
      mime: 4.1.0
      p-filter: 4.1.0
      semantic-release: 24.2.9(typescript@5.9.3)
      tinyglobby: 0.2.15
      url-join: 5.0.0
    transitivePeerDependencies:
      - supports-color

  '@semantic-release/npm@12.0.2(semantic-release@24.2.9(typescript@5.9.3))':
    dependencies:
      '@semantic-release/error': 4.0.0
      aggregate-error: 5.0.0
      execa: 9.6.0
      fs-extra: 11.3.2
      lodash-es: 4.17.21
      nerf-dart: 1.0.0
      normalize-url: 8.1.0
      npm: 10.9.4
      rc: 1.2.8
      read-pkg: 9.0.1
      registry-auth-token: 5.1.0
      semantic-release: 24.2.9(typescript@5.9.3)
      semver: 7.7.3
      tempy: 3.1.0

  '@semantic-release/release-notes-generator@14.1.0(semantic-release@24.2.9(typescript@5.9.3))':
    dependencies:
      conventional-changelog-angular: 8.1.0
      conventional-changelog-writer: 8.2.0
      conventional-commits-filter: 5.0.0
      conventional-commits-parser: 6.2.1
      debug: 4.4.3
      get-stream: 7.0.1
      import-from-esm: 2.0.0
      into-stream: 7.0.0
      lodash-es: 4.17.21
      read-package-up: 11.0.0
      semantic-release: 24.2.9(typescript@5.9.3)
    transitivePeerDependencies:
      - supports-color

  '@sindresorhus/is@4.6.0': {}

  '@sindresorhus/merge-streams@4.0.0': {}

  '@standard-schema/utils@0.3.0': {}

  '@supabase/auth-js@2.78.0':
    dependencies:
      '@supabase/node-fetch': 2.6.15
      tslib: 2.8.1

  '@supabase/functions-js@2.78.0':
    dependencies:
      '@supabase/node-fetch': 2.6.15
      tslib: 2.8.1

  '@supabase/node-fetch@2.6.15':
    dependencies:
      whatwg-url: 5.0.0

  '@supabase/postgrest-js@2.78.0':
    dependencies:
      '@supabase/node-fetch': 2.6.15
      tslib: 2.8.1

  '@supabase/realtime-js@2.78.0':
    dependencies:
      '@supabase/node-fetch': 2.6.15
      '@types/phoenix': 1.6.6
      '@types/ws': 8.18.1
      tslib: 2.8.1
      ws: 8.18.3
    transitivePeerDependencies:
      - bufferutil
      - utf-8-validate

  '@supabase/storage-js@2.78.0':
    dependencies:
      '@supabase/node-fetch': 2.6.15
      tslib: 2.8.1

  '@supabase/supabase-js@2.78.0':
    dependencies:
      '@supabase/auth-js': 2.78.0
      '@supabase/functions-js': 2.78.0
      '@supabase/node-fetch': 2.6.15
      '@supabase/postgrest-js': 2.78.0
      '@supabase/realtime-js': 2.78.0
      '@supabase/storage-js': 2.78.0
    transitivePeerDependencies:
      - bufferutil
      - utf-8-validate

  '@tailwindcss/node@4.1.16':
    dependencies:
      '@jridgewell/remapping': 2.3.5
      enhanced-resolve: 5.18.3
      jiti: 2.6.1
      lightningcss: 1.30.2
      magic-string: 0.30.21
      source-map-js: 1.2.1
      tailwindcss: 4.1.16

  '@tailwindcss/oxide-android-arm64@4.1.16':
    optional: true

  '@tailwindcss/oxide-darwin-arm64@4.1.16':
    optional: true

  '@tailwindcss/oxide-darwin-x64@4.1.16':
    optional: true

  '@tailwindcss/oxide-freebsd-x64@4.1.16':
    optional: true

  '@tailwindcss/oxide-linux-arm-gnueabihf@4.1.16':
    optional: true

  '@tailwindcss/oxide-linux-arm64-gnu@4.1.16':
    optional: true

  '@tailwindcss/oxide-linux-arm64-musl@4.1.16':
    optional: true

  '@tailwindcss/oxide-linux-x64-gnu@4.1.16':
    optional: true

  '@tailwindcss/oxide-linux-x64-musl@4.1.16':
    optional: true

  '@tailwindcss/oxide-wasm32-wasi@4.1.16':
    optional: true

  '@tailwindcss/oxide-win32-arm64-msvc@4.1.16':
    optional: true

  '@tailwindcss/oxide-win32-x64-msvc@4.1.16':
    optional: true

  '@tailwindcss/oxide@4.1.16':
    optionalDependencies:
      '@tailwindcss/oxide-android-arm64': 4.1.16
      '@tailwindcss/oxide-darwin-arm64': 4.1.16
      '@tailwindcss/oxide-darwin-x64': 4.1.16
      '@tailwindcss/oxide-freebsd-x64': 4.1.16
      '@tailwindcss/oxide-linux-arm-gnueabihf': 4.1.16
      '@tailwindcss/oxide-linux-arm64-gnu': 4.1.16
      '@tailwindcss/oxide-linux-arm64-musl': 4.1.16
      '@tailwindcss/oxide-linux-x64-gnu': 4.1.16
      '@tailwindcss/oxide-linux-x64-musl': 4.1.16
      '@tailwindcss/oxide-wasm32-wasi': 4.1.16
      '@tailwindcss/oxide-win32-arm64-msvc': 4.1.16
      '@tailwindcss/oxide-win32-x64-msvc': 4.1.16

  '@tailwindcss/postcss@4.1.16':
    dependencies:
      '@alloc/quick-lru': 5.2.0
      '@tailwindcss/node': 4.1.16
      '@tailwindcss/oxide': 4.1.16
      postcss: 8.5.6
      tailwindcss: 4.1.16

  '@tailwindcss/typography@0.5.19(tailwindcss@4.1.16)':
    dependencies:
      postcss-selector-parser: 6.0.10
      tailwindcss: 4.1.16

  '@tanstack/query-core@5.90.6': {}

  '@tanstack/react-query@5.90.6(react@19.2.0)':
    dependencies:
      '@tanstack/query-core': 5.90.6
      react: 19.2.0

  '@types/babel__core@7.20.5':
    dependencies:
      '@babel/parser': 7.28.5
      '@babel/types': 7.28.5
      '@types/babel__generator': 7.27.0
      '@types/babel__template': 7.4.4
      '@types/babel__traverse': 7.28.0

  '@types/babel__generator@7.27.0':
    dependencies:
      '@babel/types': 7.28.5

  '@types/babel__template@7.4.4':
    dependencies:
      '@babel/parser': 7.28.5
      '@babel/types': 7.28.5

  '@types/babel__traverse@7.28.0':
    dependencies:
      '@babel/types': 7.28.5

  '@types/body-parser@1.19.6':
    dependencies:
      '@types/connect': 3.4.38
<<<<<<< HEAD
      '@types/node': 20.19.11
=======
      '@types/node': 20.19.24
>>>>>>> 9aa039e2

  '@types/chai@5.2.3':
    dependencies:
      '@types/deep-eql': 4.0.2
      assertion-error: 2.0.1

  '@types/connect@3.4.38':
    dependencies:
<<<<<<< HEAD
      '@types/node': 20.19.11
=======
      '@types/node': 20.19.24
>>>>>>> 9aa039e2

  '@types/debug@4.1.12':
    dependencies:
      '@types/ms': 2.1.0

  '@types/deep-eql@4.0.2': {}

  '@types/estree-jsx@1.0.5':
    dependencies:
      '@types/estree': 1.0.8

  '@types/estree@1.0.8': {}

  '@types/eventsource@1.1.15': {}

  '@types/express-serve-static-core@5.1.0':
    dependencies:
<<<<<<< HEAD
      '@types/node': 20.19.11
=======
      '@types/node': 20.19.24
>>>>>>> 9aa039e2
      '@types/qs': 6.14.0
      '@types/range-parser': 1.2.7
      '@types/send': 1.2.1

  '@types/express@5.0.5':
    dependencies:
      '@types/body-parser': 1.19.6
      '@types/express-serve-static-core': 5.1.0
      '@types/serve-static': 1.15.10

  '@types/hast@3.0.4':
    dependencies:
      '@types/unist': 3.0.3

  '@types/http-errors@2.0.5': {}

  '@types/js-yaml@4.0.9': {}

  '@types/mdast@4.0.4':
    dependencies:
      '@types/unist': 3.0.3

  '@types/mime@1.3.5': {}

  '@types/ms@2.1.0': {}

  '@types/node-cron@3.0.11': {}

  '@types/node-fetch@2.6.13':
    dependencies:
<<<<<<< HEAD
      '@types/node': 20.19.11
=======
      '@types/node': 20.19.24
>>>>>>> 9aa039e2
      form-data: 4.0.4

  '@types/node@18.19.130':
    dependencies:
      undici-types: 5.26.5

  '@types/node@20.19.24':
    dependencies:
      undici-types: 6.21.0

  '@types/node@24.9.2':
    dependencies:
      undici-types: 7.16.0

  '@types/normalize-package-data@2.4.4': {}

  '@types/phoenix@1.6.6': {}

  '@types/prompts@2.4.9':
    dependencies:
      '@types/node': 20.19.24
      kleur: 3.0.3

  '@types/qs@6.14.0': {}

  '@types/range-parser@1.2.7': {}

  '@types/react-dom@19.2.2(@types/react@19.2.2)':
    dependencies:
      '@types/react': 19.2.2

  '@types/react@19.2.2':
    dependencies:
      csstype: 3.1.3

  '@types/resolve@1.20.2': {}

  '@types/send@0.17.6':
    dependencies:
      '@types/mime': 1.3.5
<<<<<<< HEAD
      '@types/node': 20.19.11
=======
      '@types/node': 20.19.24

  '@types/send@1.2.1':
    dependencies:
      '@types/node': 20.19.24
>>>>>>> 9aa039e2

  '@types/serve-static@1.15.10':
    dependencies:
      '@types/http-errors': 2.0.5
<<<<<<< HEAD
      '@types/node': 20.19.11
      '@types/send': 0.17.5
=======
      '@types/node': 20.19.24
      '@types/send': 0.17.6
>>>>>>> 9aa039e2

  '@types/unist@2.0.11': {}

  '@types/unist@3.0.3': {}

  '@types/ws@8.18.1':
    dependencies:
<<<<<<< HEAD
      '@types/node': 20.19.11
=======
      '@types/node': 20.19.24
>>>>>>> 9aa039e2

  '@ungap/structured-clone@1.3.0': {}

  '@visulima/fs@4.0.2(yaml@2.8.1)':
    dependencies:
      '@visulima/path': 2.0.1
      type-fest: 5.1.0
    optionalDependencies:
      yaml: 2.8.1

  '@visulima/package@4.1.2(@types/node@24.9.2)':
    dependencies:
      '@antfu/install-pkg': 1.1.0
      '@inquirer/confirm': 5.1.19(@types/node@24.9.2)
      '@visulima/fs': 4.0.2(yaml@2.8.1)
      '@visulima/path': 2.0.1
      json5: 2.2.3
      normalize-package-data: 8.0.0
      type-fest: 5.1.0
      yaml: 2.8.1
    transitivePeerDependencies:
      - '@types/node'

  '@visulima/path@2.0.1': {}

  '@vitejs/plugin-react@4.7.0(vite@5.4.21(@types/node@24.9.2)(lightningcss@1.30.2))':
    dependencies:
      '@babel/core': 7.28.5
      '@babel/plugin-transform-react-jsx-self': 7.27.1(@babel/core@7.28.5)
      '@babel/plugin-transform-react-jsx-source': 7.27.1(@babel/core@7.28.5)
      '@rolldown/pluginutils': 1.0.0-beta.27
      '@types/babel__core': 7.20.5
      react-refresh: 0.17.0
      vite: 5.4.21(@types/node@24.9.2)(lightningcss@1.30.2)
    transitivePeerDependencies:
      - supports-color

  '@vitest/expect@2.1.9':
    dependencies:
      '@vitest/spy': 2.1.9
      '@vitest/utils': 2.1.9
      chai: 5.3.3
      tinyrainbow: 1.2.0

  '@vitest/expect@3.2.4':
    dependencies:
      '@types/chai': 5.2.3
      '@vitest/spy': 3.2.4
      '@vitest/utils': 3.2.4
      chai: 5.3.3
      tinyrainbow: 2.0.0

  '@vitest/mocker@2.1.9(vite@5.4.21(@types/node@20.19.24)(lightningcss@1.30.2))':
    dependencies:
      '@vitest/spy': 2.1.9
      estree-walker: 3.0.3
      magic-string: 0.30.21
    optionalDependencies:
      vite: 5.4.21(@types/node@20.19.24)(lightningcss@1.30.2)

  '@vitest/mocker@3.2.4(vite@5.4.21(@types/node@24.9.2)(lightningcss@1.30.2))':
    dependencies:
      '@vitest/spy': 3.2.4
      estree-walker: 3.0.3
      magic-string: 0.30.21
    optionalDependencies:
      vite: 5.4.21(@types/node@24.9.2)(lightningcss@1.30.2)

  '@vitest/pretty-format@2.1.9':
    dependencies:
      tinyrainbow: 1.2.0

  '@vitest/pretty-format@3.2.4':
    dependencies:
      tinyrainbow: 2.0.0

  '@vitest/runner@2.1.9':
    dependencies:
      '@vitest/utils': 2.1.9
      pathe: 1.1.2

  '@vitest/runner@3.2.4':
    dependencies:
      '@vitest/utils': 3.2.4
      pathe: 2.0.3
      strip-literal: 3.1.0

  '@vitest/snapshot@2.1.9':
    dependencies:
      '@vitest/pretty-format': 2.1.9
      magic-string: 0.30.21
      pathe: 1.1.2

  '@vitest/snapshot@3.2.4':
    dependencies:
      '@vitest/pretty-format': 3.2.4
      magic-string: 0.30.21
      pathe: 2.0.3

  '@vitest/spy@2.1.9':
    dependencies:
      tinyspy: 3.0.2

  '@vitest/spy@3.2.4':
    dependencies:
      tinyspy: 4.0.4

  '@vitest/ui@2.1.9(vitest@2.1.9)':
    dependencies:
      '@vitest/utils': 2.1.9
      fflate: 0.8.2
      flatted: 3.3.3
      pathe: 1.1.2
      sirv: 3.0.2
      tinyglobby: 0.2.15
      tinyrainbow: 1.2.0
      vitest: 2.1.9(@types/node@20.19.24)(@vitest/ui@2.1.9)(lightningcss@1.30.2)

  '@vitest/utils@2.1.9':
    dependencies:
      '@vitest/pretty-format': 2.1.9
      loupe: 3.2.1
      tinyrainbow: 1.2.0

  '@vitest/utils@3.2.4':
    dependencies:
      '@vitest/pretty-format': 3.2.4
      loupe: 3.2.1
      tinyrainbow: 2.0.0

  '@vladfrangu/async_event_emitter@2.4.7': {}

  '@xstate/store@3.11.2(react@19.2.0)':
    optionalDependencies:
      react: 19.2.0

  abort-controller@3.0.0:
    dependencies:
      event-target-shim: 5.0.1

  accepts@2.0.0:
    dependencies:
      mime-types: 3.0.1
      negotiator: 1.0.0

  agent-base@7.1.4: {}

  agentkeepalive@4.6.0:
    dependencies:
      humanize-ms: 1.2.1

  aggregate-error@3.1.0:
    dependencies:
      clean-stack: 2.2.0
      indent-string: 4.0.0

  aggregate-error@5.0.0:
    dependencies:
      clean-stack: 5.3.0
      indent-string: 5.0.0

  ajv@6.12.6:
    dependencies:
      fast-deep-equal: 3.1.3
      fast-json-stable-stringify: 2.1.0
      json-schema-traverse: 0.4.1
      uri-js: 4.4.1

  ansi-escapes@7.1.1:
    dependencies:
      environment: 1.1.0

  ansi-regex@5.0.1: {}

  ansi-regex@6.2.2: {}

  ansi-styles@3.2.1:
    dependencies:
      color-convert: 1.9.3

  ansi-styles@4.3.0:
    dependencies:
      color-convert: 2.0.1

  ansi-styles@6.2.3: {}

  any-promise@1.3.0: {}

  anymatch@1.3.2:
    dependencies:
      micromatch: 4.0.8
      normalize-path: 2.1.1

  argparse@2.0.1: {}

  argv-formatter@1.0.0: {}

  aria-hidden@1.2.6:
    dependencies:
      tslib: 2.8.1

  array-buffer-byte-length@1.0.2:
    dependencies:
      call-bound: 1.0.4
      is-array-buffer: 3.0.5

  array-ify@1.0.0: {}

  array-union@2.1.0: {}

  arraybuffer.prototype.slice@1.0.4:
    dependencies:
      array-buffer-byte-length: 1.0.2
      call-bind: 1.0.8
      define-properties: 1.2.1
      es-abstract: 1.24.0
      es-errors: 1.3.0
      get-intrinsic: 1.3.0
      is-array-buffer: 3.0.5

  asn1js@3.0.6:
    dependencies:
      pvtsutils: 1.3.6
      pvutils: 1.1.5
      tslib: 2.8.1

  assertion-error@2.0.1: {}

  async-each@1.0.6: {}

  async-function@1.0.0: {}

  asynckit@0.4.0: {}

  autoprefixer@10.4.21(postcss@8.5.6):
    dependencies:
      browserslist: 4.27.0
      caniuse-lite: 1.0.30001753
      fraction.js: 4.3.7
      normalize-range: 0.1.2
      picocolors: 1.1.1
      postcss: 8.5.6
      postcss-value-parser: 4.2.0

  available-typed-arrays@1.0.7:
    dependencies:
      possible-typed-array-names: 1.1.0

  babel-runtime@6.26.0:
    dependencies:
      core-js: 2.6.12
      regenerator-runtime: 0.11.1

  bail@2.0.2: {}

  balanced-match@1.0.2: {}

  baseline-browser-mapping@2.8.23: {}

  before-after-hook@4.0.0: {}

  binary-extensions@1.13.1: {}

  bindings@1.5.0:
    dependencies:
      file-uri-to-path: 1.0.0
    optional: true

  bip39@3.1.0:
    dependencies:
      '@noble/hashes': 1.8.0

  body-parser@2.2.0:
    dependencies:
      bytes: 3.1.2
      content-type: 1.0.5
      debug: 4.4.3
      http-errors: 2.0.0
      iconv-lite: 0.6.3
      on-finished: 2.4.1
      qs: 6.14.0
      raw-body: 3.0.1
      type-is: 2.0.1
    transitivePeerDependencies:
      - supports-color

  bottleneck@2.19.5: {}

  brace-expansion@1.1.12:
    dependencies:
      balanced-match: 1.0.2
      concat-map: 0.0.1

  braces@3.0.3:
    dependencies:
      fill-range: 7.1.1

  browserslist@4.27.0:
    dependencies:
      baseline-browser-mapping: 2.8.23
      caniuse-lite: 1.0.30001753
      electron-to-chromium: 1.5.244
      node-releases: 2.0.27
      update-browserslist-db: 1.1.4(browserslist@4.27.0)

  bytes@3.1.2: {}

  cac@6.7.14: {}

  call-bind-apply-helpers@1.0.2:
    dependencies:
      es-errors: 1.3.0
      function-bind: 1.1.2

  call-bind@1.0.8:
    dependencies:
      call-bind-apply-helpers: 1.0.2
      es-define-property: 1.0.1
      get-intrinsic: 1.3.0
      set-function-length: 1.2.2

  call-bound@1.0.4:
    dependencies:
      call-bind-apply-helpers: 1.0.2
      get-intrinsic: 1.3.0

  callsites@3.1.0: {}

  caniuse-lite@1.0.30001753: {}

  ccount@2.0.1: {}

  chai@5.3.3:
    dependencies:
      assertion-error: 2.0.1
      check-error: 2.1.1
      deep-eql: 5.0.2
      loupe: 3.2.1
      pathval: 2.0.1

  chalk@2.4.2:
    dependencies:
      ansi-styles: 3.2.1
      escape-string-regexp: 1.0.5
      supports-color: 5.5.0

  chalk@4.1.2:
    dependencies:
      ansi-styles: 4.3.0
      supports-color: 7.2.0

  chalk@5.6.2: {}

  char-regex@1.0.2: {}

  character-entities-html4@2.1.0: {}

  character-entities-legacy@3.0.0: {}

  character-entities@2.0.2: {}

  character-reference-invalid@2.0.1: {}

  check-error@2.1.1: {}

  chokidar@1.7.0:
    dependencies:
      anymatch: 1.3.2
      async-each: 1.0.6
      glob-parent: 2.0.0
      inherits: 2.0.4
      is-binary-path: 1.0.1
      is-glob: 2.0.1
      path-is-absolute: 1.0.1
      readdirp: 2.2.1
    optionalDependencies:
      fsevents: 1.2.13

  class-variance-authority@0.7.1:
    dependencies:
      clsx: 2.1.1

  clean-stack@2.2.0: {}

  clean-stack@5.3.0:
    dependencies:
      escape-string-regexp: 5.0.0

  cli-highlight@2.1.11:
    dependencies:
      chalk: 4.1.2
      highlight.js: 10.7.3
      mz: 2.7.0
      parse5: 5.1.1
      parse5-htmlparser2-tree-adapter: 6.0.1
      yargs: 16.2.0

  cli-table3@0.6.5:
    dependencies:
      string-width: 4.2.3
    optionalDependencies:
      '@colors/colors': 1.5.0

  cli-width@4.1.0: {}

  cliui@7.0.4:
    dependencies:
      string-width: 4.2.3
      strip-ansi: 6.0.1
      wrap-ansi: 7.0.0

  cliui@8.0.1:
    dependencies:
      string-width: 4.2.3
      strip-ansi: 6.0.1
      wrap-ansi: 7.0.0

  clsx@2.1.1: {}

  cmdk@1.1.1(@types/react-dom@19.2.2(@types/react@19.2.2))(@types/react@19.2.2)(react-dom@19.2.0(react@19.2.0))(react@19.2.0):
    dependencies:
      '@radix-ui/react-compose-refs': 1.1.2(@types/react@19.2.2)(react@19.2.0)
      '@radix-ui/react-dialog': 1.1.15(@types/react-dom@19.2.2(@types/react@19.2.2))(@types/react@19.2.2)(react-dom@19.2.0(react@19.2.0))(react@19.2.0)
      '@radix-ui/react-id': 1.1.1(@types/react@19.2.2)(react@19.2.0)
      '@radix-ui/react-primitive': 2.1.3(@types/react-dom@19.2.2(@types/react@19.2.2))(@types/react@19.2.2)(react-dom@19.2.0(react@19.2.0))(react@19.2.0)
      react: 19.2.0
      react-dom: 19.2.0(react@19.2.0)
    transitivePeerDependencies:
      - '@types/react'
      - '@types/react-dom'

  color-convert@1.9.3:
    dependencies:
      color-name: 1.1.3

  color-convert@2.0.1:
    dependencies:
      color-name: 1.1.4

  color-name@1.1.3: {}

  color-name@1.1.4: {}

  combined-stream@1.0.8:
    dependencies:
      delayed-stream: 1.0.0

  comma-separated-tokens@2.0.3: {}

  commander@12.1.0: {}

  compare-func@2.0.0:
    dependencies:
      array-ify: 1.0.0
      dot-prop: 5.3.0

  concat-map@0.0.1: {}

  config-chain@1.1.13:
    dependencies:
      ini: 1.3.8
      proto-list: 1.2.4

  console-table-printer@2.15.0:
    dependencies:
      simple-wcswidth: 1.1.2

  content-disposition@1.0.0:
    dependencies:
      safe-buffer: 5.2.1

  content-type@1.0.5: {}

  conventional-changelog-angular@8.1.0:
    dependencies:
      compare-func: 2.0.0

  conventional-changelog-writer@8.2.0:
    dependencies:
      conventional-commits-filter: 5.0.0
      handlebars: 4.7.8
      meow: 13.2.0
      semver: 7.7.3

  conventional-commits-filter@5.0.0: {}

  conventional-commits-parser@6.2.1:
    dependencies:
      meow: 13.2.0

  convert-hrtime@5.0.0: {}

  convert-source-map@2.0.0: {}

  cookie-signature@1.2.2: {}

  cookie@0.7.2: {}

  cookie@1.0.2: {}

  core-js@2.6.12: {}

  core-util-is@1.0.3: {}

  cors@2.8.5:
    dependencies:
      object-assign: 4.1.1
      vary: 1.1.2

  cosmiconfig@9.0.0(typescript@5.9.3):
    dependencies:
      env-paths: 2.2.1
      import-fresh: 3.3.1
      js-yaml: 4.1.0
      parse-json: 5.2.0
    optionalDependencies:
      typescript: 5.9.3

  cpx@1.5.0:
    dependencies:
      babel-runtime: 6.26.0
      chokidar: 1.7.0
      duplexer: 0.1.2
      glob: 7.2.3
      glob2base: 0.0.12
      minimatch: 3.1.2
      mkdirp: 0.5.6
      resolve: 1.22.11
      safe-buffer: 5.2.1
      shell-quote: 1.8.3
      subarg: 1.0.0

  cross-fetch@4.1.0:
    dependencies:
      node-fetch: 2.7.0
    transitivePeerDependencies:
      - encoding

  cross-spawn@6.0.6:
    dependencies:
      nice-try: 1.0.5
      path-key: 2.0.1
      semver: 5.7.2
      shebang-command: 1.2.0
      which: 1.3.1

  cross-spawn@7.0.6:
    dependencies:
      path-key: 3.1.1
      shebang-command: 2.0.0
      which: 2.0.2

  crypto-random-string@2.0.0: {}

  crypto-random-string@4.0.0:
    dependencies:
      type-fest: 1.4.0

  cssesc@3.0.0: {}

  csstype@3.1.3: {}

  data-view-buffer@1.0.2:
    dependencies:
      call-bound: 1.0.4
      es-errors: 1.3.0
      is-data-view: 1.0.2

  data-view-byte-length@1.0.2:
    dependencies:
      call-bound: 1.0.4
      es-errors: 1.3.0
      is-data-view: 1.0.2

  data-view-byte-offset@1.0.1:
    dependencies:
      call-bound: 1.0.4
      es-errors: 1.3.0
      is-data-view: 1.0.2

  debug@4.4.3:
    dependencies:
      ms: 2.1.3

  decode-named-character-reference@1.2.0:
    dependencies:
      character-entities: 2.0.2

  deep-eql@5.0.2: {}

  deep-extend@0.6.0: {}

  deepmerge@4.3.1: {}

  define-data-property@1.1.4:
    dependencies:
      es-define-property: 1.0.1
      es-errors: 1.3.0
      gopd: 1.2.0

  define-properties@1.2.1:
    dependencies:
      define-data-property: 1.1.4
      has-property-descriptors: 1.0.2
      object-keys: 1.1.1

  del@6.1.1:
    dependencies:
      globby: 11.1.0
      graceful-fs: 4.2.11
      is-glob: 4.0.3
      is-path-cwd: 2.2.0
      is-path-inside: 3.0.3
      p-map: 4.0.0
      rimraf: 3.0.2
      slash: 3.0.0

  delayed-stream@1.0.0: {}

  depd@2.0.0: {}

  dequal@2.0.3: {}

  detect-libc@2.1.2: {}

  detect-node-es@1.1.0: {}

  devlop@1.1.0:
    dependencies:
      dequal: 2.0.3

  dir-glob@3.0.1:
    dependencies:
      path-type: 4.0.0

  discord-api-types@0.38.31: {}

  discord.js@14.24.2:
    dependencies:
      '@discordjs/builders': 1.13.0
      '@discordjs/collection': 1.5.3
      '@discordjs/formatters': 0.6.1
      '@discordjs/rest': 2.6.0
      '@discordjs/util': 1.1.1
      '@discordjs/ws': 1.2.3
      '@sapphire/snowflake': 3.5.3
      discord-api-types: 0.38.31
      fast-deep-equal: 3.1.3
      lodash.snakecase: 4.1.1
      magic-bytes.js: 1.12.1
      tslib: 2.8.1
      undici: 6.21.3
    transitivePeerDependencies:
      - bufferutil
      - utf-8-validate

  dot-prop@5.3.0:
    dependencies:
      is-obj: 2.0.0

  dotenv@16.6.1: {}

  dotenv@17.2.3: {}

  dunder-proto@1.0.1:
    dependencies:
      call-bind-apply-helpers: 1.0.2
      es-errors: 1.3.0
      gopd: 1.2.0

  duplexer2@0.1.4:
    dependencies:
      readable-stream: 2.3.8

  duplexer@0.1.2: {}

  eastasianwidth@0.2.0: {}

  ee-first@1.1.1: {}

  electron-to-chromium@1.5.244: {}

  embla-carousel-autoplay@8.6.0(embla-carousel@8.6.0):
    dependencies:
      embla-carousel: 8.6.0

  embla-carousel-react@8.6.0(react@19.2.0):
    dependencies:
      embla-carousel: 8.6.0
      embla-carousel-reactive-utils: 8.6.0(embla-carousel@8.6.0)
      react: 19.2.0

  embla-carousel-reactive-utils@8.6.0(embla-carousel@8.6.0):
    dependencies:
      embla-carousel: 8.6.0

  embla-carousel@8.6.0: {}

  emoji-regex@8.0.0: {}

  emoji-regex@9.2.2: {}

  emojilib@2.4.0: {}

  encodeurl@2.0.0: {}

  enhanced-resolve@5.18.3:
    dependencies:
      graceful-fs: 4.2.11
      tapable: 2.3.0

  env-ci@11.2.0:
    dependencies:
      execa: 8.0.1
      java-properties: 1.0.2

  env-paths@2.2.1: {}

  environment@1.1.0: {}

  error-ex@1.3.4:
    dependencies:
      is-arrayish: 0.2.1

  es-abstract@1.24.0:
    dependencies:
      array-buffer-byte-length: 1.0.2
      arraybuffer.prototype.slice: 1.0.4
      available-typed-arrays: 1.0.7
      call-bind: 1.0.8
      call-bound: 1.0.4
      data-view-buffer: 1.0.2
      data-view-byte-length: 1.0.2
      data-view-byte-offset: 1.0.1
      es-define-property: 1.0.1
      es-errors: 1.3.0
      es-object-atoms: 1.1.1
      es-set-tostringtag: 2.1.0
      es-to-primitive: 1.3.0
      function.prototype.name: 1.1.8
      get-intrinsic: 1.3.0
      get-proto: 1.0.1
      get-symbol-description: 1.1.0
      globalthis: 1.0.4
      gopd: 1.2.0
      has-property-descriptors: 1.0.2
      has-proto: 1.2.0
      has-symbols: 1.1.0
      hasown: 2.0.2
      internal-slot: 1.1.0
      is-array-buffer: 3.0.5
      is-callable: 1.2.7
      is-data-view: 1.0.2
      is-negative-zero: 2.0.3
      is-regex: 1.2.1
      is-set: 2.0.3
      is-shared-array-buffer: 1.0.4
      is-string: 1.1.1
      is-typed-array: 1.1.15
      is-weakref: 1.1.1
      math-intrinsics: 1.1.0
      object-inspect: 1.13.4
      object-keys: 1.1.1
      object.assign: 4.1.7
      own-keys: 1.0.1
      regexp.prototype.flags: 1.5.4
      safe-array-concat: 1.1.3
      safe-push-apply: 1.0.0
      safe-regex-test: 1.1.0
      set-proto: 1.0.0
      stop-iteration-iterator: 1.1.0
      string.prototype.trim: 1.2.10
      string.prototype.trimend: 1.0.9
      string.prototype.trimstart: 1.0.8
      typed-array-buffer: 1.0.3
      typed-array-byte-length: 1.0.3
      typed-array-byte-offset: 1.0.4
      typed-array-length: 1.0.7
      unbox-primitive: 1.1.0
      which-typed-array: 1.1.19

  es-define-property@1.0.1: {}

  es-errors@1.3.0: {}

  es-module-lexer@1.7.0: {}

  es-object-atoms@1.1.1:
    dependencies:
      es-errors: 1.3.0

  es-set-tostringtag@2.1.0:
    dependencies:
      es-errors: 1.3.0
      get-intrinsic: 1.3.0
      has-tostringtag: 1.0.2
      hasown: 2.0.2

  es-to-primitive@1.3.0:
    dependencies:
      is-callable: 1.2.7
      is-date-object: 1.1.0
      is-symbol: 1.1.1

  esbuild@0.25.12:
    optionalDependencies:
      '@esbuild/aix-ppc64': 0.25.12
      '@esbuild/android-arm': 0.25.12
      '@esbuild/android-arm64': 0.25.12
      '@esbuild/android-x64': 0.25.12
      '@esbuild/darwin-arm64': 0.25.12
      '@esbuild/darwin-x64': 0.25.12
      '@esbuild/freebsd-arm64': 0.25.12
      '@esbuild/freebsd-x64': 0.25.12
      '@esbuild/linux-arm': 0.25.12
      '@esbuild/linux-arm64': 0.25.12
      '@esbuild/linux-ia32': 0.25.12
      '@esbuild/linux-loong64': 0.25.12
      '@esbuild/linux-mips64el': 0.25.12
      '@esbuild/linux-ppc64': 0.25.12
      '@esbuild/linux-riscv64': 0.25.12
      '@esbuild/linux-s390x': 0.25.12
      '@esbuild/linux-x64': 0.25.12
      '@esbuild/netbsd-arm64': 0.25.12
      '@esbuild/netbsd-x64': 0.25.12
      '@esbuild/openbsd-arm64': 0.25.12
      '@esbuild/openbsd-x64': 0.25.12
      '@esbuild/openharmony-arm64': 0.25.12
      '@esbuild/sunos-x64': 0.25.12
      '@esbuild/win32-arm64': 0.25.12
      '@esbuild/win32-ia32': 0.25.12
      '@esbuild/win32-x64': 0.25.12

  escalade@3.2.0: {}

  escape-html@1.0.3: {}

  escape-string-regexp@1.0.5: {}

  escape-string-regexp@5.0.0: {}

  estree-util-is-identifier-name@3.0.0: {}

  estree-walker@2.0.2: {}

  estree-walker@3.0.3:
    dependencies:
      '@types/estree': 1.0.8

  etag@1.8.1: {}

  event-target-shim@5.0.1: {}

  eventsource-parser@3.0.6: {}

  eventsource@3.0.7:
    dependencies:
      eventsource-parser: 3.0.6

  eventsource@4.0.0:
    dependencies:
      eventsource-parser: 3.0.6

  execa@5.1.1:
    dependencies:
      cross-spawn: 7.0.6
      get-stream: 6.0.1
      human-signals: 2.1.0
      is-stream: 2.0.1
      merge-stream: 2.0.0
      npm-run-path: 4.0.1
      onetime: 5.1.2
      signal-exit: 3.0.7
      strip-final-newline: 2.0.0

  execa@8.0.1:
    dependencies:
      cross-spawn: 7.0.6
      get-stream: 8.0.1
      human-signals: 5.0.0
      is-stream: 3.0.0
      merge-stream: 2.0.0
      npm-run-path: 5.3.0
      onetime: 6.0.0
      signal-exit: 4.1.0
      strip-final-newline: 3.0.0

  execa@9.6.0:
    dependencies:
      '@sindresorhus/merge-streams': 4.0.0
      cross-spawn: 7.0.6
      figures: 6.1.0
      get-stream: 9.0.1
      human-signals: 8.0.1
      is-plain-obj: 4.1.0
      is-stream: 4.0.1
      npm-run-path: 6.0.0
      pretty-ms: 9.3.0
      signal-exit: 4.1.0
      strip-final-newline: 4.0.0
      yoctocolors: 2.1.2

  expect-type@1.2.2: {}

  express-rate-limit@7.5.1(express@5.1.0):
    dependencies:
      express: 5.1.0

  express@5.1.0:
    dependencies:
      accepts: 2.0.0
      body-parser: 2.2.0
      content-disposition: 1.0.0
      content-type: 1.0.5
      cookie: 0.7.2
      cookie-signature: 1.2.2
      debug: 4.4.3
      encodeurl: 2.0.0
      escape-html: 1.0.3
      etag: 1.8.1
      finalhandler: 2.1.0
      fresh: 2.0.0
      http-errors: 2.0.0
      merge-descriptors: 2.0.0
      mime-types: 3.0.1
      on-finished: 2.4.1
      once: 1.4.0
      parseurl: 1.3.3
      proxy-addr: 2.0.7
      qs: 6.14.0
      range-parser: 1.2.1
      router: 2.2.0
      send: 1.2.0
      serve-static: 2.2.0
      statuses: 2.0.2
      type-is: 2.0.1
      vary: 1.1.2
    transitivePeerDependencies:
      - supports-color

  extend@3.0.2: {}

  fast-content-type-parse@3.0.0: {}

  fast-deep-equal@3.1.3: {}

  fast-glob@3.3.3:
    dependencies:
      '@nodelib/fs.stat': 2.0.5
      '@nodelib/fs.walk': 1.2.8
      glob-parent: 5.1.2
      merge2: 1.4.1
      micromatch: 4.0.8

  fast-json-stable-stringify@2.1.0: {}

  fastq@1.19.1:
    dependencies:
      reusify: 1.1.0

  fdir@6.5.0(picomatch@4.0.3):
    optionalDependencies:
      picomatch: 4.0.3

  fflate@0.8.2: {}

  figures@2.0.0:
    dependencies:
      escape-string-regexp: 1.0.5

  figures@6.1.0:
    dependencies:
      is-unicode-supported: 2.1.0

  file-uri-to-path@1.0.0:
    optional: true

  file-url@3.0.0: {}

  fill-range@7.1.1:
    dependencies:
      to-regex-range: 5.0.1

  finalhandler@2.1.0:
    dependencies:
      debug: 4.4.3
      encodeurl: 2.0.0
      escape-html: 1.0.3
      on-finished: 2.4.1
      parseurl: 1.3.3
      statuses: 2.0.2
    transitivePeerDependencies:
      - supports-color

  find-index@0.1.1: {}

  find-up-simple@1.0.1: {}

  find-up@2.1.0:
    dependencies:
      locate-path: 2.0.0

  find-up@3.0.0:
    dependencies:
      locate-path: 3.0.0

  find-versions@6.0.0:
    dependencies:
      semver-regex: 4.0.5
      super-regex: 1.0.0

  flatted@3.3.3: {}

  for-each@0.3.5:
    dependencies:
      is-callable: 1.2.7

  foreground-child@3.3.1:
    dependencies:
      cross-spawn: 7.0.6
      signal-exit: 4.1.0

  form-data-encoder@1.7.2: {}

  form-data@4.0.4:
    dependencies:
      asynckit: 0.4.0
      combined-stream: 1.0.8
      es-set-tostringtag: 2.1.0
      hasown: 2.0.2
      mime-types: 2.1.35

  formdata-node@4.4.1:
    dependencies:
      node-domexception: 1.0.0
      web-streams-polyfill: 4.0.0-beta.3

  forwarded@0.2.0: {}

  fraction.js@4.3.7: {}

  fresh@2.0.0: {}

  from2@2.3.0:
    dependencies:
      inherits: 2.0.4
      readable-stream: 2.3.8

  fs-extra@10.1.0:
    dependencies:
      graceful-fs: 4.2.11
      jsonfile: 6.2.0
      universalify: 2.0.1

  fs-extra@11.3.2:
    dependencies:
      graceful-fs: 4.2.11
      jsonfile: 6.2.0
      universalify: 2.0.1

  fs.realpath@1.0.0: {}

  fsevents@1.2.13:
    dependencies:
      bindings: 1.5.0
      nan: 2.23.0
    optional: true

  fsevents@2.3.3:
    optional: true

  function-bind@1.1.2: {}

  function-timeout@1.0.2: {}

  function.prototype.name@1.1.8:
    dependencies:
      call-bind: 1.0.8
      call-bound: 1.0.4
      define-properties: 1.2.1
      functions-have-names: 1.2.3
      hasown: 2.0.2
      is-callable: 1.2.7

  functions-have-names@1.2.3: {}

  generator-function@2.0.1: {}

  gensync@1.0.0-beta.2: {}

  get-caller-file@2.0.5: {}

  get-intrinsic@1.3.0:
    dependencies:
      call-bind-apply-helpers: 1.0.2
      es-define-property: 1.0.1
      es-errors: 1.3.0
      es-object-atoms: 1.1.1
      function-bind: 1.1.2
      get-proto: 1.0.1
      gopd: 1.2.0
      has-symbols: 1.1.0
      hasown: 2.0.2
      math-intrinsics: 1.1.0

  get-nonce@1.0.1: {}

  get-proto@1.0.1:
    dependencies:
      dunder-proto: 1.0.1
      es-object-atoms: 1.1.1

  get-stream@6.0.1: {}

  get-stream@7.0.1: {}

  get-stream@8.0.1: {}

  get-stream@9.0.1:
    dependencies:
      '@sec-ant/readable-stream': 0.4.1
      is-stream: 4.0.1

  get-symbol-description@1.1.0:
    dependencies:
      call-bound: 1.0.4
      es-errors: 1.3.0
      get-intrinsic: 1.3.0

  get-tsconfig@4.13.0:
    dependencies:
      resolve-pkg-maps: 1.0.0

  git-log-parser@1.2.1:
    dependencies:
      argv-formatter: 1.0.0
      spawn-error-forwarder: 1.0.0
      split2: 1.0.0
      stream-combiner2: 1.1.1
      through2: 2.0.5
      traverse: 0.6.8

  glob-parent@2.0.0:
    dependencies:
      is-glob: 2.0.1

  glob-parent@5.1.2:
    dependencies:
      is-glob: 4.0.3

  glob2base@0.0.12:
    dependencies:
      find-index: 0.1.1

  glob@11.0.3:
    dependencies:
      foreground-child: 3.3.1
      jackspeak: 4.1.1
      minimatch: 10.1.1
      minipass: 7.1.2
      package-json-from-dist: 1.0.1
      path-scurry: 2.0.0

  glob@7.2.3:
    dependencies:
      fs.realpath: 1.0.0
      inflight: 1.0.6
      inherits: 2.0.4
      minimatch: 3.1.2
      once: 1.4.0
      path-is-absolute: 1.0.1

  globalthis@1.0.4:
    dependencies:
      define-properties: 1.2.1
      gopd: 1.2.0

  globby@11.1.0:
    dependencies:
      array-union: 2.1.0
      dir-glob: 3.0.1
      fast-glob: 3.3.3
      ignore: 5.3.2
      merge2: 1.4.1
      slash: 3.0.0

  gopd@1.2.0: {}

  graceful-fs@4.2.10: {}

  graceful-fs@4.2.11: {}

  handlebars@4.7.8:
    dependencies:
      minimist: 1.2.8
      neo-async: 2.6.2
      source-map: 0.6.1
      wordwrap: 1.0.0
    optionalDependencies:
      uglify-js: 3.19.3

  has-bigints@1.1.0: {}

  has-flag@3.0.0: {}

  has-flag@4.0.0: {}

  has-property-descriptors@1.0.2:
    dependencies:
      es-define-property: 1.0.1

  has-proto@1.2.0:
    dependencies:
      dunder-proto: 1.0.1

  has-symbols@1.1.0: {}

  has-tostringtag@1.0.2:
    dependencies:
      has-symbols: 1.1.0

  hasown@2.0.2:
    dependencies:
      function-bind: 1.1.2

  hast-util-to-jsx-runtime@2.3.6:
    dependencies:
      '@types/estree': 1.0.8
      '@types/hast': 3.0.4
      '@types/unist': 3.0.3
      comma-separated-tokens: 2.0.3
      devlop: 1.1.0
      estree-util-is-identifier-name: 3.0.0
      hast-util-whitespace: 3.0.0
      mdast-util-mdx-expression: 2.0.1
      mdast-util-mdx-jsx: 3.2.0
      mdast-util-mdxjs-esm: 2.0.1
      property-information: 7.1.0
      space-separated-tokens: 2.0.2
      style-to-js: 1.1.18
      unist-util-position: 5.0.0
      vfile-message: 4.0.3
    transitivePeerDependencies:
      - supports-color

  hast-util-whitespace@3.0.0:
    dependencies:
      '@types/hast': 3.0.4

  highlight.js@10.7.3: {}

  hook-std@4.0.0: {}

  hosted-git-info@2.8.9: {}

  hosted-git-info@7.0.2:
    dependencies:
      lru-cache: 10.4.3

  hosted-git-info@8.1.0:
    dependencies:
      lru-cache: 10.4.3

  hosted-git-info@9.0.2:
    dependencies:
      lru-cache: 11.2.2

  html-url-attributes@3.0.1: {}

  http-errors@2.0.0:
    dependencies:
      depd: 2.0.0
      inherits: 2.0.4
      setprototypeof: 1.2.0
      statuses: 2.0.1
      toidentifier: 1.0.1

  http-proxy-agent@7.0.2:
    dependencies:
      agent-base: 7.1.4
      debug: 4.4.3
    transitivePeerDependencies:
      - supports-color

  https-proxy-agent@7.0.6:
    dependencies:
      agent-base: 7.1.4
      debug: 4.4.3
    transitivePeerDependencies:
      - supports-color

  human-signals@2.1.0: {}

  human-signals@5.0.0: {}

  human-signals@8.0.1: {}

  humanize-ms@1.2.1:
    dependencies:
      ms: 2.1.3

  ic-use-internet-identity@0.6.2(@dfinity/agent@3.4.1(@dfinity/candid@3.4.1(@dfinity/principal@3.4.1))(@dfinity/principal@3.4.1)(@noble/hashes@1.8.0))(@dfinity/auth-client@3.4.1(@dfinity/agent@3.4.1(@dfinity/candid@3.4.1(@dfinity/principal@3.4.1))(@dfinity/principal@3.4.1)(@noble/hashes@1.8.0))(@dfinity/identity@3.4.1(@dfinity/agent@3.4.1(@dfinity/candid@3.4.1(@dfinity/principal@3.4.1))(@dfinity/principal@3.4.1)(@noble/hashes@1.8.0))(@dfinity/candid@3.4.1(@dfinity/principal@3.4.1))(@dfinity/principal@3.4.1)(@noble/curves@1.9.7)(@noble/hashes@1.8.0))(@dfinity/principal@3.4.1))(@dfinity/identity@3.4.1(@dfinity/agent@3.4.1(@dfinity/candid@3.4.1(@dfinity/principal@3.4.1))(@dfinity/principal@3.4.1)(@noble/hashes@1.8.0))(@dfinity/candid@3.4.1(@dfinity/principal@3.4.1))(@dfinity/principal@3.4.1)(@noble/curves@1.9.7)(@noble/hashes@1.8.0))(react@19.2.0):
    dependencies:
      '@dfinity/agent': 3.4.1(@dfinity/candid@3.4.1(@dfinity/principal@3.4.1))(@dfinity/principal@3.4.1)(@noble/hashes@1.8.0)
      '@dfinity/auth-client': 3.4.1(@dfinity/agent@3.4.1(@dfinity/candid@3.4.1(@dfinity/principal@3.4.1))(@dfinity/principal@3.4.1)(@noble/hashes@1.8.0))(@dfinity/identity@3.4.1(@dfinity/agent@3.4.1(@dfinity/candid@3.4.1(@dfinity/principal@3.4.1))(@dfinity/principal@3.4.1)(@noble/hashes@1.8.0))(@dfinity/candid@3.4.1(@dfinity/principal@3.4.1))(@dfinity/principal@3.4.1)(@noble/curves@1.9.7)(@noble/hashes@1.8.0))(@dfinity/principal@3.4.1)
      '@dfinity/identity': 3.4.1(@dfinity/agent@3.4.1(@dfinity/candid@3.4.1(@dfinity/principal@3.4.1))(@dfinity/principal@3.4.1)(@noble/hashes@1.8.0))(@dfinity/candid@3.4.1(@dfinity/principal@3.4.1))(@dfinity/principal@3.4.1)(@noble/curves@1.9.7)(@noble/hashes@1.8.0)
      '@xstate/store': 3.11.2(react@19.2.0)
      react: 19.2.0
    transitivePeerDependencies:
      - solid-js

  iconv-lite@0.6.3:
    dependencies:
      safer-buffer: 2.1.2

  iconv-lite@0.7.0:
    dependencies:
      safer-buffer: 2.1.2

  idb@7.1.1: {}

  ignore@5.3.2: {}

  import-fresh@3.3.1:
    dependencies:
      parent-module: 1.0.1
      resolve-from: 4.0.0

  import-from-esm@2.0.0:
    dependencies:
      debug: 4.4.3
      import-meta-resolve: 4.2.0
    transitivePeerDependencies:
      - supports-color

  import-meta-resolve@4.2.0: {}

  indent-string@4.0.0: {}

  indent-string@5.0.0: {}

  index-to-position@1.2.0: {}

  inflight@1.0.6:
    dependencies:
      once: 1.4.0
      wrappy: 1.0.2

  inherits@2.0.4: {}

  ini@1.3.8: {}

  ini@6.0.0: {}

  inline-style-parser@0.2.4: {}

  internal-slot@1.1.0:
    dependencies:
      es-errors: 1.3.0
      hasown: 2.0.2
      side-channel: 1.1.0

  into-stream@7.0.0:
    dependencies:
      from2: 2.3.0
      p-is-promise: 3.0.0

  ipaddr.js@1.9.1: {}

  is-alphabetical@2.0.1: {}

  is-alphanumerical@2.0.1:
    dependencies:
      is-alphabetical: 2.0.1
      is-decimal: 2.0.1

  is-array-buffer@3.0.5:
    dependencies:
      call-bind: 1.0.8
      call-bound: 1.0.4
      get-intrinsic: 1.3.0

  is-arrayish@0.2.1: {}

  is-async-function@2.1.1:
    dependencies:
      async-function: 1.0.0
      call-bound: 1.0.4
      get-proto: 1.0.1
      has-tostringtag: 1.0.2
      safe-regex-test: 1.1.0

  is-bigint@1.1.0:
    dependencies:
      has-bigints: 1.1.0

  is-binary-path@1.0.1:
    dependencies:
      binary-extensions: 1.13.1

  is-boolean-object@1.2.2:
    dependencies:
      call-bound: 1.0.4
      has-tostringtag: 1.0.2

  is-callable@1.2.7: {}

  is-core-module@2.16.1:
    dependencies:
      hasown: 2.0.2

  is-data-view@1.0.2:
    dependencies:
      call-bound: 1.0.4
      get-intrinsic: 1.3.0
      is-typed-array: 1.1.15

  is-date-object@1.1.0:
    dependencies:
      call-bound: 1.0.4
      has-tostringtag: 1.0.2

  is-decimal@2.0.1: {}

  is-extglob@1.0.0: {}

  is-extglob@2.1.1: {}

  is-finalizationregistry@1.1.1:
    dependencies:
      call-bound: 1.0.4

  is-fullwidth-code-point@3.0.0: {}

  is-generator-function@1.1.2:
    dependencies:
      call-bound: 1.0.4
      generator-function: 2.0.1
      get-proto: 1.0.1
      has-tostringtag: 1.0.2
      safe-regex-test: 1.1.0

  is-glob@2.0.1:
    dependencies:
      is-extglob: 1.0.0

  is-glob@4.0.3:
    dependencies:
      is-extglob: 2.1.1

  is-hexadecimal@2.0.1: {}

  is-map@2.0.3: {}

  is-module@1.0.0: {}

  is-negative-zero@2.0.3: {}

  is-number-object@1.1.1:
    dependencies:
      call-bound: 1.0.4
      has-tostringtag: 1.0.2

  is-number@7.0.0: {}

  is-obj@2.0.0: {}

  is-path-cwd@2.2.0: {}

  is-path-inside@3.0.3: {}

  is-plain-obj@4.1.0: {}

  is-promise@4.0.0: {}

  is-regex@1.2.1:
    dependencies:
      call-bound: 1.0.4
      gopd: 1.2.0
      has-tostringtag: 1.0.2
      hasown: 2.0.2

  is-set@2.0.3: {}

  is-shared-array-buffer@1.0.4:
    dependencies:
      call-bound: 1.0.4

  is-stream@2.0.1: {}

  is-stream@3.0.0: {}

  is-stream@4.0.1: {}

  is-string@1.1.1:
    dependencies:
      call-bound: 1.0.4
      has-tostringtag: 1.0.2

  is-symbol@1.1.1:
    dependencies:
      call-bound: 1.0.4
      has-symbols: 1.1.0
      safe-regex-test: 1.1.0

  is-typed-array@1.1.15:
    dependencies:
      which-typed-array: 1.1.19

  is-unicode-supported@2.1.0: {}

  is-weakmap@2.0.2: {}

  is-weakref@1.1.1:
    dependencies:
      call-bound: 1.0.4

  is-weakset@2.0.4:
    dependencies:
      call-bound: 1.0.4
      get-intrinsic: 1.3.0

  isarray@1.0.0: {}

  isarray@2.0.5: {}

  isexe@2.0.0: {}

  issue-parser@7.0.1:
    dependencies:
      lodash.capitalize: 4.2.1
      lodash.escaperegexp: 4.1.2
      lodash.isplainobject: 4.0.6
      lodash.isstring: 4.0.1
      lodash.uniqby: 4.7.0

  jackspeak@4.1.1:
    dependencies:
      '@isaacs/cliui': 8.0.2

  java-properties@1.0.2: {}

  jiti@2.6.1: {}

  jose@6.1.0: {}

  js-confetti@0.13.1: {}

  js-tokens@4.0.0: {}

  js-tokens@9.0.1: {}

  js-yaml@4.1.0:
    dependencies:
      argparse: 2.0.1

  jsesc@3.1.0: {}

  json-parse-better-errors@1.0.2: {}

  json-parse-even-better-errors@2.3.1: {}

  json-schema-to-ts@3.1.1:
    dependencies:
      '@babel/runtime': 7.28.4
      ts-algebra: 2.0.0

  json-schema-traverse@0.4.1: {}

  json5@2.2.3: {}

  jsonfile@6.2.0:
    dependencies:
      universalify: 2.0.1
    optionalDependencies:
      graceful-fs: 4.2.11

  kleur@3.0.3: {}

  lightningcss-android-arm64@1.30.2:
    optional: true

  lightningcss-darwin-arm64@1.30.2:
    optional: true

  lightningcss-darwin-x64@1.30.2:
    optional: true

  lightningcss-freebsd-x64@1.30.2:
    optional: true

  lightningcss-linux-arm-gnueabihf@1.30.2:
    optional: true

  lightningcss-linux-arm64-gnu@1.30.2:
    optional: true

  lightningcss-linux-arm64-musl@1.30.2:
    optional: true

  lightningcss-linux-x64-gnu@1.30.2:
    optional: true

  lightningcss-linux-x64-musl@1.30.2:
    optional: true

  lightningcss-win32-arm64-msvc@1.30.2:
    optional: true

  lightningcss-win32-x64-msvc@1.30.2:
    optional: true

  lightningcss@1.30.2:
    dependencies:
      detect-libc: 2.1.2
    optionalDependencies:
      lightningcss-android-arm64: 1.30.2
      lightningcss-darwin-arm64: 1.30.2
      lightningcss-darwin-x64: 1.30.2
      lightningcss-freebsd-x64: 1.30.2
      lightningcss-linux-arm-gnueabihf: 1.30.2
      lightningcss-linux-arm64-gnu: 1.30.2
      lightningcss-linux-arm64-musl: 1.30.2
      lightningcss-linux-x64-gnu: 1.30.2
      lightningcss-linux-x64-musl: 1.30.2
      lightningcss-win32-arm64-msvc: 1.30.2
      lightningcss-win32-x64-msvc: 1.30.2

  lines-and-columns@1.2.4: {}

  load-json-file@4.0.0:
    dependencies:
      graceful-fs: 4.2.11
      parse-json: 4.0.0
      pify: 3.0.0
      strip-bom: 3.0.0

  locate-path@2.0.0:
    dependencies:
      p-locate: 2.0.0
      path-exists: 3.0.0

  locate-path@3.0.0:
    dependencies:
      p-locate: 3.0.0
      path-exists: 3.0.0

  lodash-es@4.17.21: {}

  lodash.capitalize@4.2.1: {}

  lodash.escaperegexp@4.1.2: {}

  lodash.isplainobject@4.0.6: {}

  lodash.isstring@4.0.1: {}

  lodash.snakecase@4.1.1: {}

  lodash.uniqby@4.7.0: {}

  lodash@4.17.21: {}

  longest-streak@3.1.0: {}

  loupe@3.2.1: {}

  lru-cache@10.4.3: {}

  lru-cache@11.2.2: {}

  lru-cache@5.1.1:
    dependencies:
      yallist: 3.1.1

  lucide-react@0.525.0(react@19.2.0):
    dependencies:
      react: 19.2.0

  magic-bytes.js@1.12.1: {}

  magic-string@0.30.21:
    dependencies:
      '@jridgewell/sourcemap-codec': 1.5.5

  marked-terminal@7.3.0(marked@15.0.12):
    dependencies:
      ansi-escapes: 7.1.1
      ansi-regex: 6.2.2
      chalk: 5.6.2
      cli-highlight: 2.1.11
      cli-table3: 0.6.5
      marked: 15.0.12
      node-emoji: 2.2.0
      supports-hyperlinks: 3.2.0

  marked@15.0.12: {}

  math-intrinsics@1.1.0: {}

  mdast-util-from-markdown@2.0.2:
    dependencies:
      '@types/mdast': 4.0.4
      '@types/unist': 3.0.3
      decode-named-character-reference: 1.2.0
      devlop: 1.1.0
      mdast-util-to-string: 4.0.0
      micromark: 4.0.2
      micromark-util-decode-numeric-character-reference: 2.0.2
      micromark-util-decode-string: 2.0.1
      micromark-util-normalize-identifier: 2.0.1
      micromark-util-symbol: 2.0.1
      micromark-util-types: 2.0.2
      unist-util-stringify-position: 4.0.0
    transitivePeerDependencies:
      - supports-color

  mdast-util-mdx-expression@2.0.1:
    dependencies:
      '@types/estree-jsx': 1.0.5
      '@types/hast': 3.0.4
      '@types/mdast': 4.0.4
      devlop: 1.1.0
      mdast-util-from-markdown: 2.0.2
      mdast-util-to-markdown: 2.1.2
    transitivePeerDependencies:
      - supports-color

  mdast-util-mdx-jsx@3.2.0:
    dependencies:
      '@types/estree-jsx': 1.0.5
      '@types/hast': 3.0.4
      '@types/mdast': 4.0.4
      '@types/unist': 3.0.3
      ccount: 2.0.1
      devlop: 1.1.0
      mdast-util-from-markdown: 2.0.2
      mdast-util-to-markdown: 2.1.2
      parse-entities: 4.0.2
      stringify-entities: 4.0.4
      unist-util-stringify-position: 4.0.0
      vfile-message: 4.0.3
    transitivePeerDependencies:
      - supports-color

  mdast-util-mdxjs-esm@2.0.1:
    dependencies:
      '@types/estree-jsx': 1.0.5
      '@types/hast': 3.0.4
      '@types/mdast': 4.0.4
      devlop: 1.1.0
      mdast-util-from-markdown: 2.0.2
      mdast-util-to-markdown: 2.1.2
    transitivePeerDependencies:
      - supports-color

  mdast-util-phrasing@4.1.0:
    dependencies:
      '@types/mdast': 4.0.4
      unist-util-is: 6.0.1

  mdast-util-to-hast@13.2.0:
    dependencies:
      '@types/hast': 3.0.4
      '@types/mdast': 4.0.4
      '@ungap/structured-clone': 1.3.0
      devlop: 1.1.0
      micromark-util-sanitize-uri: 2.0.1
      trim-lines: 3.0.1
      unist-util-position: 5.0.0
      unist-util-visit: 5.0.0
      vfile: 6.0.3

  mdast-util-to-markdown@2.1.2:
    dependencies:
      '@types/mdast': 4.0.4
      '@types/unist': 3.0.3
      longest-streak: 3.1.0
      mdast-util-phrasing: 4.1.0
      mdast-util-to-string: 4.0.0
      micromark-util-classify-character: 2.0.1
      micromark-util-decode-string: 2.0.1
      unist-util-visit: 5.0.0
      zwitch: 2.0.4

  mdast-util-to-string@4.0.0:
    dependencies:
      '@types/mdast': 4.0.4

  media-typer@1.1.0: {}

  memorystream@0.3.1: {}

  meow@13.2.0: {}

  merge-descriptors@2.0.0: {}

  merge-stream@2.0.0: {}

  merge2@1.4.1: {}

  micromark-core-commonmark@2.0.3:
    dependencies:
      decode-named-character-reference: 1.2.0
      devlop: 1.1.0
      micromark-factory-destination: 2.0.1
      micromark-factory-label: 2.0.1
      micromark-factory-space: 2.0.1
      micromark-factory-title: 2.0.1
      micromark-factory-whitespace: 2.0.1
      micromark-util-character: 2.1.1
      micromark-util-chunked: 2.0.1
      micromark-util-classify-character: 2.0.1
      micromark-util-html-tag-name: 2.0.1
      micromark-util-normalize-identifier: 2.0.1
      micromark-util-resolve-all: 2.0.1
      micromark-util-subtokenize: 2.1.0
      micromark-util-symbol: 2.0.1
      micromark-util-types: 2.0.2

  micromark-factory-destination@2.0.1:
    dependencies:
      micromark-util-character: 2.1.1
      micromark-util-symbol: 2.0.1
      micromark-util-types: 2.0.2

  micromark-factory-label@2.0.1:
    dependencies:
      devlop: 1.1.0
      micromark-util-character: 2.1.1
      micromark-util-symbol: 2.0.1
      micromark-util-types: 2.0.2

  micromark-factory-space@2.0.1:
    dependencies:
      micromark-util-character: 2.1.1
      micromark-util-types: 2.0.2

  micromark-factory-title@2.0.1:
    dependencies:
      micromark-factory-space: 2.0.1
      micromark-util-character: 2.1.1
      micromark-util-symbol: 2.0.1
      micromark-util-types: 2.0.2

  micromark-factory-whitespace@2.0.1:
    dependencies:
      micromark-factory-space: 2.0.1
      micromark-util-character: 2.1.1
      micromark-util-symbol: 2.0.1
      micromark-util-types: 2.0.2

  micromark-util-character@2.1.1:
    dependencies:
      micromark-util-symbol: 2.0.1
      micromark-util-types: 2.0.2

  micromark-util-chunked@2.0.1:
    dependencies:
      micromark-util-symbol: 2.0.1

  micromark-util-classify-character@2.0.1:
    dependencies:
      micromark-util-character: 2.1.1
      micromark-util-symbol: 2.0.1
      micromark-util-types: 2.0.2

  micromark-util-combine-extensions@2.0.1:
    dependencies:
      micromark-util-chunked: 2.0.1
      micromark-util-types: 2.0.2

  micromark-util-decode-numeric-character-reference@2.0.2:
    dependencies:
      micromark-util-symbol: 2.0.1

  micromark-util-decode-string@2.0.1:
    dependencies:
      decode-named-character-reference: 1.2.0
      micromark-util-character: 2.1.1
      micromark-util-decode-numeric-character-reference: 2.0.2
      micromark-util-symbol: 2.0.1

  micromark-util-encode@2.0.1: {}

  micromark-util-html-tag-name@2.0.1: {}

  micromark-util-normalize-identifier@2.0.1:
    dependencies:
      micromark-util-symbol: 2.0.1

  micromark-util-resolve-all@2.0.1:
    dependencies:
      micromark-util-types: 2.0.2

  micromark-util-sanitize-uri@2.0.1:
    dependencies:
      micromark-util-character: 2.1.1
      micromark-util-encode: 2.0.1
      micromark-util-symbol: 2.0.1

  micromark-util-subtokenize@2.1.0:
    dependencies:
      devlop: 1.1.0
      micromark-util-chunked: 2.0.1
      micromark-util-symbol: 2.0.1
      micromark-util-types: 2.0.2

  micromark-util-symbol@2.0.1: {}

  micromark-util-types@2.0.2: {}

  micromark@4.0.2:
    dependencies:
      '@types/debug': 4.1.12
      debug: 4.4.3
      decode-named-character-reference: 1.2.0
      devlop: 1.1.0
      micromark-core-commonmark: 2.0.3
      micromark-factory-space: 2.0.1
      micromark-util-character: 2.1.1
      micromark-util-chunked: 2.0.1
      micromark-util-combine-extensions: 2.0.1
      micromark-util-decode-numeric-character-reference: 2.0.2
      micromark-util-encode: 2.0.1
      micromark-util-normalize-identifier: 2.0.1
      micromark-util-resolve-all: 2.0.1
      micromark-util-sanitize-uri: 2.0.1
      micromark-util-subtokenize: 2.1.0
      micromark-util-symbol: 2.0.1
      micromark-util-types: 2.0.2
    transitivePeerDependencies:
      - supports-color

  micromatch@4.0.8:
    dependencies:
      braces: 3.0.3
      picomatch: 2.3.1

  mime-db@1.52.0: {}

  mime-db@1.54.0: {}

  mime-types@2.1.35:
    dependencies:
      mime-db: 1.52.0

  mime-types@3.0.1:
    dependencies:
      mime-db: 1.54.0

  mime@4.1.0: {}

  mimic-fn@2.1.0: {}

  mimic-fn@4.0.0: {}

  minimatch@10.1.1:
    dependencies:
      '@isaacs/brace-expansion': 5.0.0

  minimatch@3.1.2:
    dependencies:
      brace-expansion: 1.1.12

  minimist@1.2.8: {}

  minipass@7.1.2: {}

  mkdirp@0.5.6:
    dependencies:
      minimist: 1.2.8

  mrmime@2.0.1: {}

  ms@2.1.3: {}

  mute-stream@2.0.0: {}

  mz@2.7.0:
    dependencies:
      any-promise: 1.3.0
      object-assign: 4.1.1
      thenify-all: 1.6.0

  nan@2.23.0:
    optional: true

  nanoid@3.3.11: {}

  negotiator@1.0.0: {}

  neo-async@2.6.2: {}

  nerf-dart@1.0.0: {}

  next-themes@0.4.6(react-dom@19.2.0(react@19.2.0))(react@19.2.0):
    dependencies:
      react: 19.2.0
      react-dom: 19.2.0(react@19.2.0)

  nice-try@1.0.5: {}

  node-cron@3.0.3:
    dependencies:
      uuid: 8.3.2

  node-domexception@1.0.0: {}

  node-emoji@2.2.0:
    dependencies:
      '@sindresorhus/is': 4.6.0
      char-regex: 1.0.2
      emojilib: 2.4.0
      skin-tone: 2.0.0

  node-fetch@2.7.0:
    dependencies:
      whatwg-url: 5.0.0

  node-releases@2.0.27: {}

  normalize-package-data@2.5.0:
    dependencies:
      hosted-git-info: 2.8.9
      resolve: 1.22.11
      semver: 5.7.2
      validate-npm-package-license: 3.0.4

  normalize-package-data@6.0.2:
    dependencies:
      hosted-git-info: 7.0.2
      semver: 7.7.3
      validate-npm-package-license: 3.0.4

  normalize-package-data@8.0.0:
    dependencies:
      hosted-git-info: 9.0.2
      semver: 7.7.3
      validate-npm-package-license: 3.0.4

  normalize-path@2.1.1:
    dependencies:
      remove-trailing-separator: 1.1.0

  normalize-range@0.1.2: {}

  normalize-url@8.1.0: {}

  npm-run-all@4.1.5:
    dependencies:
      ansi-styles: 3.2.1
      chalk: 2.4.2
      cross-spawn: 6.0.6
      memorystream: 0.3.1
      minimatch: 3.1.2
      pidtree: 0.3.1
      read-pkg: 3.0.0
      shell-quote: 1.8.3
      string.prototype.padend: 3.1.6

  npm-run-path@4.0.1:
    dependencies:
      path-key: 3.1.1

  npm-run-path@5.3.0:
    dependencies:
      path-key: 4.0.0

  npm-run-path@6.0.0:
    dependencies:
      path-key: 4.0.0
      unicorn-magic: 0.3.0

  npm@10.9.4: {}

  object-assign@4.1.1: {}

  object-inspect@1.13.4: {}

  object-keys@1.1.1: {}

  object.assign@4.1.7:
    dependencies:
      call-bind: 1.0.8
      call-bound: 1.0.4
      define-properties: 1.2.1
      es-object-atoms: 1.1.1
      has-symbols: 1.1.0
      object-keys: 1.1.1

  on-finished@2.4.1:
    dependencies:
      ee-first: 1.1.1

  once@1.4.0:
    dependencies:
      wrappy: 1.0.2

  onetime@5.1.2:
    dependencies:
      mimic-fn: 2.1.0

  onetime@6.0.0:
    dependencies:
      mimic-fn: 4.0.0

  openai@4.104.0(ws@8.18.3)(zod@3.25.76):
    dependencies:
      '@types/node': 18.19.130
      '@types/node-fetch': 2.6.13
      abort-controller: 3.0.0
      agentkeepalive: 4.6.0
      form-data-encoder: 1.7.2
      formdata-node: 4.4.1
      node-fetch: 2.7.0
    optionalDependencies:
      ws: 8.18.3
      zod: 3.25.76
    transitivePeerDependencies:
      - encoding

  own-keys@1.0.1:
    dependencies:
      get-intrinsic: 1.3.0
      object-keys: 1.1.1
      safe-push-apply: 1.0.0

  p-each-series@2.2.0: {}

  p-each-series@3.0.0: {}

  p-filter@4.1.0:
    dependencies:
      p-map: 7.0.3

  p-is-promise@3.0.0: {}

  p-limit@1.3.0:
    dependencies:
      p-try: 1.0.0

  p-limit@2.3.0:
    dependencies:
      p-try: 2.2.0

  p-limit@3.1.0:
    dependencies:
      yocto-queue: 0.1.0

  p-locate@2.0.0:
    dependencies:
      p-limit: 1.3.0

  p-locate@3.0.0:
    dependencies:
      p-limit: 2.3.0

  p-map@4.0.0:
    dependencies:
      aggregate-error: 3.1.0

  p-map@7.0.3: {}

  p-reduce@3.0.0: {}

  p-try@1.0.0: {}

  p-try@2.2.0: {}

  package-json-from-dist@1.0.1: {}

  package-manager-detector@1.5.0: {}

  parent-module@1.0.1:
    dependencies:
      callsites: 3.1.0

  parse-entities@4.0.2:
    dependencies:
      '@types/unist': 2.0.11
      character-entities-legacy: 3.0.0
      character-reference-invalid: 2.0.1
      decode-named-character-reference: 1.2.0
      is-alphanumerical: 2.0.1
      is-decimal: 2.0.1
      is-hexadecimal: 2.0.1

  parse-json@4.0.0:
    dependencies:
      error-ex: 1.3.4
      json-parse-better-errors: 1.0.2

  parse-json@5.2.0:
    dependencies:
      '@babel/code-frame': 7.27.1
      error-ex: 1.3.4
      json-parse-even-better-errors: 2.3.1
      lines-and-columns: 1.2.4

  parse-json@8.3.0:
    dependencies:
      '@babel/code-frame': 7.27.1
      index-to-position: 1.2.0
      type-fest: 4.41.0

  parse-ms@4.0.0: {}

  parse5-htmlparser2-tree-adapter@6.0.1:
    dependencies:
      parse5: 6.0.1

  parse5@5.1.1: {}

  parse5@6.0.1: {}

  parseurl@1.3.3: {}

  path-exists@3.0.0: {}

  path-is-absolute@1.0.1: {}

  path-key@2.0.1: {}

  path-key@3.1.1: {}

  path-key@4.0.0: {}

  path-parse@1.0.7: {}

  path-scurry@2.0.0:
    dependencies:
      lru-cache: 11.2.2
      minipass: 7.1.2

  path-to-regexp@8.3.0: {}

  path-type@3.0.0:
    dependencies:
      pify: 3.0.0

  path-type@4.0.0: {}

  pathe@1.1.2: {}

  pathe@2.0.3: {}

  pathval@2.0.1: {}

  pem-file@1.0.1: {}

  picocolors@1.1.1: {}

  picomatch@2.3.1: {}

  picomatch@4.0.3: {}

  pidtree@0.3.1: {}

  pify@3.0.0: {}

  pkce-challenge@5.0.0: {}

  pkg-conf@2.1.0:
    dependencies:
      find-up: 2.1.0
      load-json-file: 4.0.0

  pkg-up@3.1.0:
    dependencies:
      find-up: 3.0.0

  possible-typed-array-names@1.1.0: {}

  postcss-selector-parser@6.0.10:
    dependencies:
      cssesc: 3.0.0
      util-deprecate: 1.0.2

  postcss-value-parser@4.2.0: {}

  postcss@8.5.6:
    dependencies:
      nanoid: 3.3.11
      picocolors: 1.1.1
      source-map-js: 1.2.1

  prettier@3.6.2: {}

  pretty-ms@9.3.0:
    dependencies:
      parse-ms: 4.0.0

  process-nextick-args@2.0.1: {}

  prompts@2.4.2:
    dependencies:
      kleur: 3.0.3
      sisteransi: 1.0.5

  property-information@7.1.0: {}

  proto-list@1.2.4: {}

  proxy-addr@2.0.7:
    dependencies:
      forwarded: 0.2.0
      ipaddr.js: 1.9.1

  punycode@2.3.1: {}

  pvtsutils@1.3.6:
    dependencies:
      tslib: 2.8.1

  pvutils@1.1.5: {}

  qs@6.14.0:
    dependencies:
      side-channel: 1.1.0

  queue-microtask@1.2.3: {}

  ramda@0.27.2: {}

  range-parser@1.2.1: {}

  raw-body@3.0.1:
    dependencies:
      bytes: 3.1.2
      http-errors: 2.0.0
      iconv-lite: 0.7.0
      unpipe: 1.0.0

  rc@1.2.8:
    dependencies:
      deep-extend: 0.6.0
      ini: 1.3.8
      minimist: 1.2.8
      strip-json-comments: 2.0.1

  react-dom@19.2.0(react@19.2.0):
    dependencies:
      react: 19.2.0
      scheduler: 0.27.0

  react-hook-form@7.66.0(react@19.2.0):
    dependencies:
      react: 19.2.0

  react-markdown@10.1.0(@types/react@19.2.2)(react@19.2.0):
    dependencies:
      '@types/hast': 3.0.4
      '@types/mdast': 4.0.4
      '@types/react': 19.2.2
      devlop: 1.1.0
      hast-util-to-jsx-runtime: 2.3.6
      html-url-attributes: 3.0.1
      mdast-util-to-hast: 13.2.0
      react: 19.2.0
      remark-parse: 11.0.0
      remark-rehype: 11.1.2
      unified: 11.0.5
      unist-util-visit: 5.0.0
      vfile: 6.0.3
    transitivePeerDependencies:
      - supports-color

  react-refresh@0.17.0: {}

  react-remove-scroll-bar@2.3.8(@types/react@19.2.2)(react@19.2.0):
    dependencies:
      react: 19.2.0
      react-style-singleton: 2.2.3(@types/react@19.2.2)(react@19.2.0)
      tslib: 2.8.1
    optionalDependencies:
      '@types/react': 19.2.2

  react-remove-scroll@2.7.1(@types/react@19.2.2)(react@19.2.0):
    dependencies:
      react: 19.2.0
      react-remove-scroll-bar: 2.3.8(@types/react@19.2.2)(react@19.2.0)
      react-style-singleton: 2.2.3(@types/react@19.2.2)(react@19.2.0)
      tslib: 2.8.1
      use-callback-ref: 1.3.3(@types/react@19.2.2)(react@19.2.0)
      use-sidecar: 1.1.3(@types/react@19.2.2)(react@19.2.0)
    optionalDependencies:
      '@types/react': 19.2.2

  react-router-dom@7.9.5(react-dom@19.2.0(react@19.2.0))(react@19.2.0):
    dependencies:
      react: 19.2.0
      react-dom: 19.2.0(react@19.2.0)
      react-router: 7.9.5(react-dom@19.2.0(react@19.2.0))(react@19.2.0)

  react-router@7.9.5(react-dom@19.2.0(react@19.2.0))(react@19.2.0):
    dependencies:
      cookie: 1.0.2
      react: 19.2.0
      set-cookie-parser: 2.7.2
    optionalDependencies:
      react-dom: 19.2.0(react@19.2.0)

  react-style-singleton@2.2.3(@types/react@19.2.2)(react@19.2.0):
    dependencies:
      get-nonce: 1.0.1
      react: 19.2.0
      tslib: 2.8.1
    optionalDependencies:
      '@types/react': 19.2.2

  react@19.2.0: {}

  read-package-up@11.0.0:
    dependencies:
      find-up-simple: 1.0.1
      read-pkg: 9.0.1
      type-fest: 4.41.0

  read-pkg@3.0.0:
    dependencies:
      load-json-file: 4.0.0
      normalize-package-data: 2.5.0
      path-type: 3.0.0

  read-pkg@5.2.0:
    dependencies:
      '@types/normalize-package-data': 2.4.4
      normalize-package-data: 2.5.0
      parse-json: 5.2.0
      type-fest: 0.6.0

  read-pkg@9.0.1:
    dependencies:
      '@types/normalize-package-data': 2.4.4
      normalize-package-data: 6.0.2
      parse-json: 8.3.0
      type-fest: 4.41.0
      unicorn-magic: 0.1.0

  readable-stream@2.3.8:
    dependencies:
      core-util-is: 1.0.3
      inherits: 2.0.4
      isarray: 1.0.0
      process-nextick-args: 2.0.1
      safe-buffer: 5.1.2
      string_decoder: 1.1.1
      util-deprecate: 1.0.2

  readdirp@2.2.1:
    dependencies:
      graceful-fs: 4.2.11
      micromatch: 4.0.8
      readable-stream: 2.3.8

  reflect.getprototypeof@1.0.10:
    dependencies:
      call-bind: 1.0.8
      define-properties: 1.2.1
      es-abstract: 1.24.0
      es-errors: 1.3.0
      es-object-atoms: 1.1.1
      get-intrinsic: 1.3.0
      get-proto: 1.0.1
      which-builtin-type: 1.2.1

  regenerator-runtime@0.11.1: {}

  regexp.prototype.flags@1.5.4:
    dependencies:
      call-bind: 1.0.8
      define-properties: 1.2.1
      es-errors: 1.3.0
      get-proto: 1.0.1
      gopd: 1.2.0
      set-function-name: 2.0.2

  registry-auth-token@5.1.0:
    dependencies:
      '@pnpm/npm-conf': 2.3.1

  remark-parse@11.0.0:
    dependencies:
      '@types/mdast': 4.0.4
      mdast-util-from-markdown: 2.0.2
      micromark-util-types: 2.0.2
      unified: 11.0.5
    transitivePeerDependencies:
      - supports-color

  remark-rehype@11.1.2:
    dependencies:
      '@types/hast': 3.0.4
      '@types/mdast': 4.0.4
      mdast-util-to-hast: 13.2.0
      unified: 11.0.5
      vfile: 6.0.3

  remove-trailing-separator@1.1.0: {}

  require-directory@2.1.1: {}

  resolve-from@4.0.0: {}

  resolve-from@5.0.0: {}

  resolve-pkg-maps@1.0.0: {}

  resolve@1.22.11:
    dependencies:
      is-core-module: 2.16.1
      path-parse: 1.0.7
      supports-preserve-symlinks-flag: 1.0.0

  reusify@1.1.0: {}

  rimraf@3.0.2:
    dependencies:
      glob: 7.2.3

  rimraf@6.1.0:
    dependencies:
      glob: 11.0.3
      package-json-from-dist: 1.0.1

  rollup@4.52.5:
    dependencies:
      '@types/estree': 1.0.8
    optionalDependencies:
      '@rollup/rollup-android-arm-eabi': 4.52.5
      '@rollup/rollup-android-arm64': 4.52.5
      '@rollup/rollup-darwin-arm64': 4.52.5
      '@rollup/rollup-darwin-x64': 4.52.5
      '@rollup/rollup-freebsd-arm64': 4.52.5
      '@rollup/rollup-freebsd-x64': 4.52.5
      '@rollup/rollup-linux-arm-gnueabihf': 4.52.5
      '@rollup/rollup-linux-arm-musleabihf': 4.52.5
      '@rollup/rollup-linux-arm64-gnu': 4.52.5
      '@rollup/rollup-linux-arm64-musl': 4.52.5
      '@rollup/rollup-linux-loong64-gnu': 4.52.5
      '@rollup/rollup-linux-ppc64-gnu': 4.52.5
      '@rollup/rollup-linux-riscv64-gnu': 4.52.5
      '@rollup/rollup-linux-riscv64-musl': 4.52.5
      '@rollup/rollup-linux-s390x-gnu': 4.52.5
      '@rollup/rollup-linux-x64-gnu': 4.52.5
      '@rollup/rollup-linux-x64-musl': 4.52.5
      '@rollup/rollup-openharmony-arm64': 4.52.5
      '@rollup/rollup-win32-arm64-msvc': 4.52.5
      '@rollup/rollup-win32-ia32-msvc': 4.52.5
      '@rollup/rollup-win32-x64-gnu': 4.52.5
      '@rollup/rollup-win32-x64-msvc': 4.52.5
      fsevents: 2.3.3

  router@2.2.0:
    dependencies:
      debug: 4.4.3
      depd: 2.0.0
      is-promise: 4.0.0
      parseurl: 1.3.3
      path-to-regexp: 8.3.0
    transitivePeerDependencies:
      - supports-color

  run-parallel@1.2.0:
    dependencies:
      queue-microtask: 1.2.3

  safe-array-concat@1.1.3:
    dependencies:
      call-bind: 1.0.8
      call-bound: 1.0.4
      get-intrinsic: 1.3.0
      has-symbols: 1.1.0
      isarray: 2.0.5

  safe-buffer@5.1.2: {}

  safe-buffer@5.2.1: {}

  safe-push-apply@1.0.0:
    dependencies:
      es-errors: 1.3.0
      isarray: 2.0.5

  safe-regex-test@1.1.0:
    dependencies:
      call-bound: 1.0.4
      es-errors: 1.3.0
      is-regex: 1.2.1

  safer-buffer@2.1.2: {}

  scheduler@0.27.0: {}

  semantic-release-monorepo@8.0.2(semantic-release@24.2.9(typescript@5.9.3)):
    dependencies:
      debug: 4.4.3
      execa: 5.1.1
      file-url: 3.0.0
      fs-extra: 10.1.0
      get-stream: 6.0.1
      git-log-parser: 1.2.1
      p-each-series: 2.2.0
      p-limit: 3.1.0
      pkg-up: 3.1.0
      ramda: 0.27.2
      read-pkg: 5.2.0
      semantic-release: 24.2.9(typescript@5.9.3)
      semantic-release-plugin-decorators: 4.0.0(semantic-release@24.2.9(typescript@5.9.3))
      tempy: 1.0.1
    transitivePeerDependencies:
      - supports-color

  semantic-release-plugin-decorators@4.0.0(semantic-release@24.2.9(typescript@5.9.3)):
    dependencies:
      semantic-release: 24.2.9(typescript@5.9.3)

  semantic-release@24.2.9(typescript@5.9.3):
    dependencies:
      '@semantic-release/commit-analyzer': 13.0.1(semantic-release@24.2.9(typescript@5.9.3))
      '@semantic-release/error': 4.0.0
      '@semantic-release/github': 11.0.6(semantic-release@24.2.9(typescript@5.9.3))
      '@semantic-release/npm': 12.0.2(semantic-release@24.2.9(typescript@5.9.3))
      '@semantic-release/release-notes-generator': 14.1.0(semantic-release@24.2.9(typescript@5.9.3))
      aggregate-error: 5.0.0
      cosmiconfig: 9.0.0(typescript@5.9.3)
      debug: 4.4.3
      env-ci: 11.2.0
      execa: 9.6.0
      figures: 6.1.0
      find-versions: 6.0.0
      get-stream: 6.0.1
      git-log-parser: 1.2.1
      hook-std: 4.0.0
      hosted-git-info: 8.1.0
      import-from-esm: 2.0.0
      lodash-es: 4.17.21
      marked: 15.0.12
      marked-terminal: 7.3.0(marked@15.0.12)
      micromatch: 4.0.8
      p-each-series: 3.0.0
      p-reduce: 3.0.0
      read-package-up: 11.0.0
      resolve-from: 5.0.0
      semver: 7.7.3
      semver-diff: 5.0.0
      signale: 1.4.0
      yargs: 17.7.2
    transitivePeerDependencies:
      - supports-color
      - typescript

  semver-diff@5.0.0:
    dependencies:
      semver: 7.7.3

  semver-regex@4.0.5: {}

  semver@5.7.2: {}

  semver@6.3.1: {}

  semver@7.7.3: {}

  send@1.2.0:
    dependencies:
      debug: 4.4.3
      encodeurl: 2.0.0
      escape-html: 1.0.3
      etag: 1.8.1
      fresh: 2.0.0
      http-errors: 2.0.0
      mime-types: 3.0.1
      ms: 2.1.3
      on-finished: 2.4.1
      range-parser: 1.2.1
      statuses: 2.0.2
    transitivePeerDependencies:
      - supports-color

  serve-static@2.2.0:
    dependencies:
      encodeurl: 2.0.0
      escape-html: 1.0.3
      parseurl: 1.3.3
      send: 1.2.0
    transitivePeerDependencies:
      - supports-color

  set-cookie-parser@2.7.2: {}

  set-function-length@1.2.2:
    dependencies:
      define-data-property: 1.1.4
      es-errors: 1.3.0
      function-bind: 1.1.2
      get-intrinsic: 1.3.0
      gopd: 1.2.0
      has-property-descriptors: 1.0.2

  set-function-name@2.0.2:
    dependencies:
      define-data-property: 1.1.4
      es-errors: 1.3.0
      functions-have-names: 1.2.3
      has-property-descriptors: 1.0.2

  set-proto@1.0.0:
    dependencies:
      dunder-proto: 1.0.1
      es-errors: 1.3.0
      es-object-atoms: 1.1.1

  setprototypeof@1.2.0: {}

  shebang-command@1.2.0:
    dependencies:
      shebang-regex: 1.0.0

  shebang-command@2.0.0:
    dependencies:
      shebang-regex: 3.0.0

  shebang-regex@1.0.0: {}

  shebang-regex@3.0.0: {}

  shell-quote@1.8.3: {}

  side-channel-list@1.0.0:
    dependencies:
      es-errors: 1.3.0
      object-inspect: 1.13.4

  side-channel-map@1.0.1:
    dependencies:
      call-bound: 1.0.4
      es-errors: 1.3.0
      get-intrinsic: 1.3.0
      object-inspect: 1.13.4

  side-channel-weakmap@1.0.2:
    dependencies:
      call-bound: 1.0.4
      es-errors: 1.3.0
      get-intrinsic: 1.3.0
      object-inspect: 1.13.4
      side-channel-map: 1.0.1

  side-channel@1.1.0:
    dependencies:
      es-errors: 1.3.0
      object-inspect: 1.13.4
      side-channel-list: 1.0.0
      side-channel-map: 1.0.1
      side-channel-weakmap: 1.0.2

  siginfo@2.0.0: {}

  signal-exit@3.0.7: {}

  signal-exit@4.1.0: {}

  signale@1.4.0:
    dependencies:
      chalk: 2.4.2
      figures: 2.0.0
      pkg-conf: 2.1.0

  simple-wcswidth@1.1.2: {}

  sirv@3.0.2:
    dependencies:
      '@polka/url': 1.0.0-next.29
      mrmime: 2.0.1
      totalist: 3.0.1

  sisteransi@1.0.5: {}

  skin-tone@2.0.0:
    dependencies:
      unicode-emoji-modifier-base: 1.0.0

  slash@3.0.0: {}

  sonner@2.0.7(react-dom@19.2.0(react@19.2.0))(react@19.2.0):
    dependencies:
      react: 19.2.0
      react-dom: 19.2.0(react@19.2.0)

  source-map-js@1.2.1: {}

  source-map@0.6.1: {}

  space-separated-tokens@2.0.2: {}

  spawn-error-forwarder@1.0.0: {}

  spdx-correct@3.2.0:
    dependencies:
      spdx-expression-parse: 3.0.1
      spdx-license-ids: 3.0.22

  spdx-exceptions@2.5.0: {}

  spdx-expression-parse@3.0.1:
    dependencies:
      spdx-exceptions: 2.5.0
      spdx-license-ids: 3.0.22

  spdx-license-ids@3.0.22: {}

  split2@1.0.0:
    dependencies:
      through2: 2.0.5

  stackback@0.0.2: {}

  statuses@2.0.1: {}

  statuses@2.0.2: {}

  std-env@3.10.0: {}

  stop-iteration-iterator@1.1.0:
    dependencies:
      es-errors: 1.3.0
      internal-slot: 1.1.0

  stream-combiner2@1.1.1:
    dependencies:
      duplexer2: 0.1.4
      readable-stream: 2.3.8

  string-width@4.2.3:
    dependencies:
      emoji-regex: 8.0.0
      is-fullwidth-code-point: 3.0.0
      strip-ansi: 6.0.1

  string-width@5.1.2:
    dependencies:
      eastasianwidth: 0.2.0
      emoji-regex: 9.2.2
      strip-ansi: 7.1.2

  string.prototype.padend@3.1.6:
    dependencies:
      call-bind: 1.0.8
      define-properties: 1.2.1
      es-abstract: 1.24.0
      es-object-atoms: 1.1.1

  string.prototype.trim@1.2.10:
    dependencies:
      call-bind: 1.0.8
      call-bound: 1.0.4
      define-data-property: 1.1.4
      define-properties: 1.2.1
      es-abstract: 1.24.0
      es-object-atoms: 1.1.1
      has-property-descriptors: 1.0.2

  string.prototype.trimend@1.0.9:
    dependencies:
      call-bind: 1.0.8
      call-bound: 1.0.4
      define-properties: 1.2.1
      es-object-atoms: 1.1.1

  string.prototype.trimstart@1.0.8:
    dependencies:
      call-bind: 1.0.8
      define-properties: 1.2.1
      es-object-atoms: 1.1.1

  string_decoder@1.1.1:
    dependencies:
      safe-buffer: 5.1.2

  stringify-entities@4.0.4:
    dependencies:
      character-entities-html4: 2.1.0
      character-entities-legacy: 3.0.0

  strip-ansi@6.0.1:
    dependencies:
      ansi-regex: 5.0.1

  strip-ansi@7.1.2:
    dependencies:
      ansi-regex: 6.2.2

  strip-bom@3.0.0: {}

  strip-final-newline@2.0.0: {}

  strip-final-newline@3.0.0: {}

  strip-final-newline@4.0.0: {}

  strip-json-comments@2.0.1: {}

  strip-literal@3.1.0:
    dependencies:
      js-tokens: 9.0.1

  style-to-js@1.1.18:
    dependencies:
      style-to-object: 1.0.11

  style-to-object@1.0.11:
    dependencies:
      inline-style-parser: 0.2.4

  subarg@1.0.0:
    dependencies:
      minimist: 1.2.8

  super-regex@1.0.0:
    dependencies:
      function-timeout: 1.0.2
      time-span: 5.1.0

  supports-color@5.5.0:
    dependencies:
      has-flag: 3.0.0

  supports-color@7.2.0:
    dependencies:
      has-flag: 4.0.0

  supports-hyperlinks@3.2.0:
    dependencies:
      has-flag: 4.0.0
      supports-color: 7.2.0

  supports-preserve-symlinks-flag@1.0.0: {}

  tagged-tag@1.0.0: {}

  tailwind-merge@3.3.1: {}

  tailwindcss@4.1.16: {}

  tapable@2.3.0: {}

  temp-dir@2.0.0: {}

  temp-dir@3.0.0: {}

  tempy@1.0.1:
    dependencies:
      del: 6.1.1
      is-stream: 2.0.1
      temp-dir: 2.0.0
      type-fest: 0.16.0
      unique-string: 2.0.0

  tempy@3.1.0:
    dependencies:
      is-stream: 3.0.0
      temp-dir: 3.0.0
      type-fest: 2.19.0
      unique-string: 3.0.0

  thenify-all@1.6.0:
    dependencies:
      thenify: 3.3.1

  thenify@3.3.1:
    dependencies:
      any-promise: 1.3.0

  through2@2.0.5:
    dependencies:
      readable-stream: 2.3.8
      xtend: 4.0.2

  time-span@5.1.0:
    dependencies:
      convert-hrtime: 5.0.0

  tinybench@2.9.0: {}

  tinyexec@0.3.2: {}

  tinyexec@1.0.1: {}

  tinyglobby@0.2.15:
    dependencies:
      fdir: 6.5.0(picomatch@4.0.3)
      picomatch: 4.0.3

  tinypool@1.1.1: {}

  tinyrainbow@1.2.0: {}

  tinyrainbow@2.0.0: {}

  tinyspy@3.0.2: {}

  tinyspy@4.0.4: {}

  to-regex-range@5.0.1:
    dependencies:
      is-number: 7.0.0

  toidentifier@1.0.1: {}

  totalist@3.0.1: {}

  tr46@0.0.3: {}

  traverse@0.6.8: {}

  trim-lines@3.0.1: {}

  trough@2.2.0: {}

  ts-algebra@2.0.0: {}

  ts-deepmerge@7.0.3: {}

  ts-mixer@6.0.4: {}

  tslib@2.8.1: {}

  tsx@4.20.6:
    dependencies:
      esbuild: 0.25.12
      get-tsconfig: 4.13.0
    optionalDependencies:
      fsevents: 2.3.3

  tw-animate-css@1.4.0: {}

  type-fest@0.16.0: {}

  type-fest@0.6.0: {}

  type-fest@1.4.0: {}

  type-fest@2.19.0: {}

  type-fest@4.41.0: {}

  type-fest@5.1.0:
    dependencies:
      tagged-tag: 1.0.0

  type-is@2.0.1:
    dependencies:
      content-type: 1.0.5
      media-typer: 1.1.0
      mime-types: 3.0.1

  typed-array-buffer@1.0.3:
    dependencies:
      call-bound: 1.0.4
      es-errors: 1.3.0
      is-typed-array: 1.1.15

  typed-array-byte-length@1.0.3:
    dependencies:
      call-bind: 1.0.8
      for-each: 0.3.5
      gopd: 1.2.0
      has-proto: 1.2.0
      is-typed-array: 1.1.15

  typed-array-byte-offset@1.0.4:
    dependencies:
      available-typed-arrays: 1.0.7
      call-bind: 1.0.8
      for-each: 0.3.5
      gopd: 1.2.0
      has-proto: 1.2.0
      is-typed-array: 1.1.15
      reflect.getprototypeof: 1.0.10

  typed-array-length@1.0.7:
    dependencies:
      call-bind: 1.0.8
      for-each: 0.3.5
      gopd: 1.2.0
      is-typed-array: 1.1.15
      possible-typed-array-names: 1.1.0
      reflect.getprototypeof: 1.0.10

  typescript@5.9.3: {}

  uglify-js@3.19.3:
    optional: true

  unbox-primitive@1.1.0:
    dependencies:
      call-bound: 1.0.4
      has-bigints: 1.1.0
      has-symbols: 1.1.0
      which-boxed-primitive: 1.1.1

  undici-types@5.26.5: {}

  undici-types@6.21.0: {}

  undici-types@7.16.0: {}

  undici@6.21.3: {}

  unicode-emoji-modifier-base@1.0.0: {}

  unicorn-magic@0.1.0: {}

  unicorn-magic@0.3.0: {}

  unified@11.0.5:
    dependencies:
      '@types/unist': 3.0.3
      bail: 2.0.2
      devlop: 1.1.0
      extend: 3.0.2
      is-plain-obj: 4.1.0
      trough: 2.2.0
      vfile: 6.0.3

  unique-string@2.0.0:
    dependencies:
      crypto-random-string: 2.0.0

  unique-string@3.0.0:
    dependencies:
      crypto-random-string: 4.0.0

  unist-util-is@6.0.1:
    dependencies:
      '@types/unist': 3.0.3

  unist-util-position@5.0.0:
    dependencies:
      '@types/unist': 3.0.3

  unist-util-stringify-position@4.0.0:
    dependencies:
      '@types/unist': 3.0.3

  unist-util-visit-parents@6.0.2:
    dependencies:
      '@types/unist': 3.0.3
      unist-util-is: 6.0.1

  unist-util-visit@5.0.0:
    dependencies:
      '@types/unist': 3.0.3
      unist-util-is: 6.0.1
      unist-util-visit-parents: 6.0.2

  universal-user-agent@7.0.3: {}

  universalify@2.0.1: {}

  unpipe@1.0.0: {}

  update-browserslist-db@1.1.4(browserslist@4.27.0):
    dependencies:
      browserslist: 4.27.0
      escalade: 3.2.0
      picocolors: 1.1.1

  uri-js@4.4.1:
    dependencies:
      punycode: 2.3.1

  url-join@5.0.0: {}

  use-callback-ref@1.3.3(@types/react@19.2.2)(react@19.2.0):
    dependencies:
      react: 19.2.0
      tslib: 2.8.1
    optionalDependencies:
      '@types/react': 19.2.2

  use-sidecar@1.1.3(@types/react@19.2.2)(react@19.2.0):
    dependencies:
      detect-node-es: 1.1.0
      react: 19.2.0
      tslib: 2.8.1
    optionalDependencies:
      '@types/react': 19.2.2

  util-deprecate@1.0.2: {}

  uuid@8.3.2: {}

  validate-npm-package-license@3.0.4:
    dependencies:
      spdx-correct: 3.2.0
      spdx-expression-parse: 3.0.1

  vary@1.1.2: {}

  vaul@1.1.2(@types/react-dom@19.2.2(@types/react@19.2.2))(@types/react@19.2.2)(react-dom@19.2.0(react@19.2.0))(react@19.2.0):
    dependencies:
      '@radix-ui/react-dialog': 1.1.15(@types/react-dom@19.2.2(@types/react@19.2.2))(@types/react@19.2.2)(react-dom@19.2.0(react@19.2.0))(react@19.2.0)
      react: 19.2.0
      react-dom: 19.2.0(react@19.2.0)
    transitivePeerDependencies:
      - '@types/react'
      - '@types/react-dom'

  vfile-message@4.0.3:
    dependencies:
      '@types/unist': 3.0.3
      unist-util-stringify-position: 4.0.0

  vfile@6.0.3:
    dependencies:
      '@types/unist': 3.0.3
      vfile-message: 4.0.3

  vite-node@2.1.9(@types/node@20.19.24)(lightningcss@1.30.2):
    dependencies:
      cac: 6.7.14
      debug: 4.4.3
      es-module-lexer: 1.7.0
      pathe: 1.1.2
      vite: 5.4.21(@types/node@20.19.24)(lightningcss@1.30.2)
    transitivePeerDependencies:
      - '@types/node'
      - less
      - lightningcss
      - sass
      - sass-embedded
      - stylus
      - sugarss
      - supports-color
      - terser

  vite-node@3.2.4(@types/node@20.19.24)(lightningcss@1.30.2):
    dependencies:
      cac: 6.7.14
      debug: 4.4.3
      es-module-lexer: 1.7.0
      pathe: 2.0.3
      vite: 5.4.21(@types/node@20.19.24)(lightningcss@1.30.2)
    transitivePeerDependencies:
      - '@types/node'
      - less
      - lightningcss
      - sass
      - sass-embedded
      - stylus
      - sugarss
      - supports-color
      - terser

  vite-node@3.2.4(@types/node@24.9.2)(lightningcss@1.30.2):
    dependencies:
      cac: 6.7.14
      debug: 4.4.3
      es-module-lexer: 1.7.0
      pathe: 2.0.3
      vite: 5.4.21(@types/node@24.9.2)(lightningcss@1.30.2)
    transitivePeerDependencies:
      - '@types/node'
      - less
      - lightningcss
      - sass
      - sass-embedded
      - stylus
      - sugarss
      - supports-color
      - terser

  vite-plugin-copy@0.1.6:
    dependencies:
      fast-glob: 3.3.3

  vite-plugin-environment@1.1.3(vite@5.4.21(@types/node@24.9.2)(lightningcss@1.30.2)):
    dependencies:
      vite: 5.4.21(@types/node@24.9.2)(lightningcss@1.30.2)

  vite@5.4.21(@types/node@20.19.24)(lightningcss@1.30.2):
    dependencies:
      esbuild: 0.25.12
      postcss: 8.5.6
      rollup: 4.52.5
    optionalDependencies:
      '@types/node': 20.19.24
      fsevents: 2.3.3
      lightningcss: 1.30.2

  vite@5.4.21(@types/node@24.9.2)(lightningcss@1.30.2):
    dependencies:
      esbuild: 0.25.12
      postcss: 8.5.6
      rollup: 4.52.5
    optionalDependencies:
      '@types/node': 24.9.2
      fsevents: 2.3.3
      lightningcss: 1.30.2

  vitest@2.1.9(@types/node@20.19.24)(@vitest/ui@2.1.9)(lightningcss@1.30.2):
    dependencies:
      '@vitest/expect': 2.1.9
      '@vitest/mocker': 2.1.9(vite@5.4.21(@types/node@20.19.24)(lightningcss@1.30.2))
      '@vitest/pretty-format': 2.1.9
      '@vitest/runner': 2.1.9
      '@vitest/snapshot': 2.1.9
      '@vitest/spy': 2.1.9
      '@vitest/utils': 2.1.9
      chai: 5.3.3
      debug: 4.4.3
      expect-type: 1.2.2
      magic-string: 0.30.21
      pathe: 1.1.2
      std-env: 3.10.0
      tinybench: 2.9.0
      tinyexec: 0.3.2
      tinypool: 1.1.1
      tinyrainbow: 1.2.0
      vite: 5.4.21(@types/node@20.19.24)(lightningcss@1.30.2)
      vite-node: 2.1.9(@types/node@20.19.24)(lightningcss@1.30.2)
      why-is-node-running: 2.3.0
    optionalDependencies:
      '@types/node': 20.19.24
      '@vitest/ui': 2.1.9(vitest@2.1.9)
    transitivePeerDependencies:
      - less
      - lightningcss
      - msw
      - sass
      - sass-embedded
      - stylus
      - sugarss
      - supports-color
      - terser

  vitest@3.2.4(@types/debug@4.1.12)(@types/node@20.19.24)(lightningcss@1.30.2):
    dependencies:
      '@types/chai': 5.2.3
      '@vitest/expect': 3.2.4
      '@vitest/mocker': 3.2.4(vite@5.4.21(@types/node@24.9.2)(lightningcss@1.30.2))
      '@vitest/pretty-format': 3.2.4
      '@vitest/runner': 3.2.4
      '@vitest/snapshot': 3.2.4
      '@vitest/spy': 3.2.4
      '@vitest/utils': 3.2.4
      chai: 5.3.3
      debug: 4.4.3
      expect-type: 1.2.2
      magic-string: 0.30.21
      pathe: 2.0.3
      picomatch: 4.0.3
      std-env: 3.10.0
      tinybench: 2.9.0
      tinyexec: 0.3.2
      tinyglobby: 0.2.15
      tinypool: 1.1.1
      tinyrainbow: 2.0.0
      vite: 5.4.21(@types/node@20.19.24)(lightningcss@1.30.2)
      vite-node: 3.2.4(@types/node@20.19.24)(lightningcss@1.30.2)
      why-is-node-running: 2.3.0
    optionalDependencies:
      '@types/debug': 4.1.12
      '@types/node': 20.19.24
    transitivePeerDependencies:
      - less
      - lightningcss
      - msw
      - sass
      - sass-embedded
      - stylus
      - sugarss
      - supports-color
      - terser

  vitest@3.2.4(@types/debug@4.1.12)(@types/node@24.9.2)(lightningcss@1.30.2):
    dependencies:
      '@types/chai': 5.2.3
      '@vitest/expect': 3.2.4
      '@vitest/mocker': 3.2.4(vite@5.4.21(@types/node@24.9.2)(lightningcss@1.30.2))
      '@vitest/pretty-format': 3.2.4
      '@vitest/runner': 3.2.4
      '@vitest/snapshot': 3.2.4
      '@vitest/spy': 3.2.4
      '@vitest/utils': 3.2.4
      chai: 5.3.3
      debug: 4.4.3
      expect-type: 1.2.2
      magic-string: 0.30.21
      pathe: 2.0.3
      picomatch: 4.0.3
      std-env: 3.10.0
      tinybench: 2.9.0
      tinyexec: 0.3.2
      tinyglobby: 0.2.15
      tinypool: 1.1.1
      tinyrainbow: 2.0.0
      vite: 5.4.21(@types/node@24.9.2)(lightningcss@1.30.2)
      vite-node: 3.2.4(@types/node@24.9.2)(lightningcss@1.30.2)
      why-is-node-running: 2.3.0
    optionalDependencies:
      '@types/debug': 4.1.12
      '@types/node': 24.9.2
    transitivePeerDependencies:
      - less
      - lightningcss
      - msw
      - sass
      - sass-embedded
      - stylus
      - sugarss
      - supports-color
      - terser

  web-streams-polyfill@4.0.0-beta.3: {}

  webidl-conversions@3.0.1: {}

  whatwg-url@5.0.0:
    dependencies:
      tr46: 0.0.3
      webidl-conversions: 3.0.1

  which-boxed-primitive@1.1.1:
    dependencies:
      is-bigint: 1.1.0
      is-boolean-object: 1.2.2
      is-number-object: 1.1.1
      is-string: 1.1.1
      is-symbol: 1.1.1

  which-builtin-type@1.2.1:
    dependencies:
      call-bound: 1.0.4
      function.prototype.name: 1.1.8
      has-tostringtag: 1.0.2
      is-async-function: 2.1.1
      is-date-object: 1.1.0
      is-finalizationregistry: 1.1.1
      is-generator-function: 1.1.2
      is-regex: 1.2.1
      is-weakref: 1.1.1
      isarray: 2.0.5
      which-boxed-primitive: 1.1.1
      which-collection: 1.0.2
      which-typed-array: 1.1.19

  which-collection@1.0.2:
    dependencies:
      is-map: 2.0.3
      is-set: 2.0.3
      is-weakmap: 2.0.2
      is-weakset: 2.0.4

  which-typed-array@1.1.19:
    dependencies:
      available-typed-arrays: 1.0.7
      call-bind: 1.0.8
      call-bound: 1.0.4
      for-each: 0.3.5
      get-proto: 1.0.1
      gopd: 1.2.0
      has-tostringtag: 1.0.2

  which@1.3.1:
    dependencies:
      isexe: 2.0.0

  which@2.0.2:
    dependencies:
      isexe: 2.0.0

  why-is-node-running@2.3.0:
    dependencies:
      siginfo: 2.0.0
      stackback: 0.0.2

  wordwrap@1.0.0: {}

  wrap-ansi@6.2.0:
    dependencies:
      ansi-styles: 4.3.0
      string-width: 4.2.3
      strip-ansi: 6.0.1

  wrap-ansi@7.0.0:
    dependencies:
      ansi-styles: 4.3.0
      string-width: 4.2.3
      strip-ansi: 6.0.1

  wrap-ansi@8.1.0:
    dependencies:
      ansi-styles: 6.2.3
      string-width: 5.1.2
      strip-ansi: 7.1.2

  wrappy@1.0.2: {}

  ws@8.18.3: {}

  xtend@4.0.2: {}

  y18n@5.0.8: {}

  yallist@3.1.1: {}

  yaml@2.8.1: {}

  yargs-parser@20.2.9: {}

  yargs-parser@21.1.1: {}

  yargs@16.2.0:
    dependencies:
      cliui: 7.0.4
      escalade: 3.2.0
      get-caller-file: 2.0.5
      require-directory: 2.1.1
      string-width: 4.2.3
      y18n: 5.0.8
      yargs-parser: 20.2.9

  yargs@17.7.2:
    dependencies:
      cliui: 8.0.1
      escalade: 3.2.0
      get-caller-file: 2.0.5
      require-directory: 2.1.1
      string-width: 4.2.3
      y18n: 5.0.8
      yargs-parser: 21.1.1

  yocto-queue@0.1.0: {}

  yoctocolors-cjs@2.1.3: {}

  yoctocolors@2.1.2: {}

  zod-to-json-schema@3.24.6(zod@3.25.76):
    dependencies:
      zod: 3.25.76

  zod@3.25.76: {}

  zod@4.1.12: {}

  zwitch@2.0.4: {}

  zx@8.8.5: {}<|MERGE_RESOLUTION|>--- conflicted
+++ resolved
@@ -553,18 +553,9 @@
 
   packages/apps/verifier-bot:
     dependencies:
-      '@dfinity/agent':
-        specifier: ^2.1.2
-        version: 2.4.1(@dfinity/candid@2.4.1(@dfinity/principal@2.4.1))(@dfinity/principal@2.4.1)
-      '@dfinity/identity':
-        specifier: ^2.1.2
-        version: 2.4.1(@dfinity/agent@2.4.1(@dfinity/candid@2.4.1(@dfinity/principal@2.4.1))(@dfinity/principal@2.4.1))(@dfinity/principal@2.4.1)
-      '@dfinity/identity-secp256k1':
-        specifier: ^2.1.2
-        version: 2.4.1(@dfinity/candid@2.4.1(@dfinity/principal@2.4.1))(@dfinity/principal@2.4.1)
-      '@dfinity/principal':
-        specifier: ^2.1.2
-        version: 2.4.1
+      '@icp-sdk/core':
+        specifier: ^4.0.1
+        version: 4.2.1(@dfinity/agent@3.4.1(@dfinity/candid@3.4.1(@dfinity/principal@3.4.1))(@dfinity/principal@3.4.1)(@noble/hashes@1.8.0))(@dfinity/candid@3.4.1(@dfinity/principal@3.4.1))(@dfinity/identity-secp256k1@3.4.1(@dfinity/candid@3.4.1(@dfinity/principal@3.4.1))(@dfinity/principal@3.4.1)(@noble/curves@1.9.7)(@noble/hashes@1.8.0))(@dfinity/identity@3.4.1(@dfinity/agent@3.4.1(@dfinity/candid@3.4.1(@dfinity/principal@3.4.1))(@dfinity/principal@3.4.1)(@noble/hashes@1.8.0))(@dfinity/candid@3.4.1(@dfinity/principal@3.4.1))(@dfinity/principal@3.4.1)(@noble/curves@1.9.7)(@noble/hashes@1.8.0))(@dfinity/principal@3.4.1)
       '@prometheus-protocol/ic-js':
         specifier: workspace:*
         version: link:../../libs/ic-js
@@ -574,10 +565,10 @@
     devDependencies:
       '@types/node':
         specifier: ^20.10.0
-        version: 20.19.11
+        version: 20.19.24
       typescript:
         specifier: ^5.3.3
-        version: 5.9.2
+        version: 5.9.3
 
   packages/canisters/app_bounties:
     devDependencies:
@@ -6796,11 +6787,7 @@
   '@types/body-parser@1.19.6':
     dependencies:
       '@types/connect': 3.4.38
-<<<<<<< HEAD
-      '@types/node': 20.19.11
-=======
       '@types/node': 20.19.24
->>>>>>> 9aa039e2
 
   '@types/chai@5.2.3':
     dependencies:
@@ -6809,11 +6796,7 @@
 
   '@types/connect@3.4.38':
     dependencies:
-<<<<<<< HEAD
-      '@types/node': 20.19.11
-=======
       '@types/node': 20.19.24
->>>>>>> 9aa039e2
 
   '@types/debug@4.1.12':
     dependencies:
@@ -6831,11 +6814,7 @@
 
   '@types/express-serve-static-core@5.1.0':
     dependencies:
-<<<<<<< HEAD
-      '@types/node': 20.19.11
-=======
       '@types/node': 20.19.24
->>>>>>> 9aa039e2
       '@types/qs': 6.14.0
       '@types/range-parser': 1.2.7
       '@types/send': 1.2.1
@@ -6866,11 +6845,7 @@
 
   '@types/node-fetch@2.6.13':
     dependencies:
-<<<<<<< HEAD
-      '@types/node': 20.19.11
-=======
       '@types/node': 20.19.24
->>>>>>> 9aa039e2
       form-data: 4.0.4
 
   '@types/node@18.19.130':
@@ -6911,26 +6886,17 @@
   '@types/send@0.17.6':
     dependencies:
       '@types/mime': 1.3.5
-<<<<<<< HEAD
-      '@types/node': 20.19.11
-=======
       '@types/node': 20.19.24
 
   '@types/send@1.2.1':
     dependencies:
       '@types/node': 20.19.24
->>>>>>> 9aa039e2
 
   '@types/serve-static@1.15.10':
     dependencies:
       '@types/http-errors': 2.0.5
-<<<<<<< HEAD
-      '@types/node': 20.19.11
-      '@types/send': 0.17.5
-=======
       '@types/node': 20.19.24
       '@types/send': 0.17.6
->>>>>>> 9aa039e2
 
   '@types/unist@2.0.11': {}
 
@@ -6938,11 +6904,7 @@
 
   '@types/ws@8.18.1':
     dependencies:
-<<<<<<< HEAD
-      '@types/node': 20.19.11
-=======
       '@types/node': 20.19.24
->>>>>>> 9aa039e2
 
   '@ungap/structured-clone@1.3.0': {}
 
